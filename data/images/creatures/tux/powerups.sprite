--- conflicted
+++ resolved
@@ -1,1023 +1,674 @@
-<<<<<<< HEAD
-(supertux-sprite
-
-       (action
-         (name "grow-right")
-         (images "../../objects/bonus_block/invisible.png"))
-
-       (action
-         (name "grow-left")
-         (mirror-action "grow-right"))
-
-; Fire Tux
-       (action
-         (name "fire-walk-right")
-         (fps 15)
-         (hitbox 16 15 32 64)
-         (images "fire/hat/walk-0.png"
-                 "fire/hat/walk-1.png"
-                 "fire/hat/walk-0.png"
-                 "fire/hat/walk-3.png"))
-
-       (action
-         (name "fire-walk-left")
-         (fps 15)
-         (hitbox 16 15 32 64)
-         (mirror-action "fire-walk-right"))
-
-       (action
-         (name "fire-stand-right")
-         (hitbox 16 15 32 64)
-         (images "fire/hat/stand.png"))
-
-       (action
-         (name "fire-stand-left")
-         (hitbox 16 15 32 64)
-         (mirror-action "fire-stand-right"))
-
-       (action
-         (name "fire-jump-right")
-         (hitbox 16 15 32 64)
-         (images "fire/hat/stand.png"))
-
-       (action
-         (name "fire-jump-left")
-         (hitbox 16 15 32 64)
-         (mirror-action "fire-jump-right"))
-
-       (action
-         (name "fire-skid-right")
-         (hitbox 16 15 32 64)
-         (images "fire/hat/skid.png"))
-
-       (action
-         (name "fire-skid-left")
-         (hitbox 16 15 32 64)
-         (mirror-action "fire-skid-right"))
-
-       (action
-         (name "fire-kick-right")
-         (hitbox 16 15 32 64)
-         (images "fire/hat/stand.png"))
-
-       (action
-         (name "fire-kick-left")
-         (hitbox 16 15 32 64)
-         (mirror-action "fire-kick-right"))
-
-       (action
-         (name "fire-idle-right")
-         (hitbox 16 15 32 64)
-         (images "fire/hat/stand.png"))
-
-       (action
-         (name "fire-idle-left")
-         (hitbox 16 15 32 64)
-         (mirror-action "fire-idle-right"))
-
-       (action
-         (name "fire-climbing-right")
-         (hitbox 9 14 25 64)
-         (fps 15.0)
-         (images "fire/hat/climb-0.png"
-                 "fire/hat/climb-0.png"
-                 "fire/hat/climb-0.png"
-                 "fire/hat/climb-0.png"
-                 "fire/hat/climb-1.png"
-                 "fire/hat/climb-1.png"
-                 "fire/hat/climb-1.png"
-                 "fire/hat/climb-1.png"))
-
-       (action
-         (name "fire-climbing-left")
-         (hitbox 9 14 25 64)
-         (fps 15.0)
-         (mirror-action "fire-climbing-right"))
-
-       (action
-         (name "fire-duck-right")
-         (hitbox 16 45 32 32)
-         (images "fire/hat/duck.png"))
-
-       (action
-         (name "fire-duck-left")
-         (hitbox 16 45 32 32)
-         (mirror-action "fire-duck-right"))
-
-       (action
-         (name "fire-backflip-right")
-         (hitbox 16 37 32 32)
-         (images "fire/hat/backflip.png"))
-
-       (action
-         (name "fire-backflip-left")
-         (hitbox 16 37 32 32)
-         (mirror-action "fire-backflip-right"))
-
-       (action
-         (name "fire-buttjump-right")
-         (hitbox 16 15 32 64)
-         (fps 20.0)
-         (loops 1)
-         (images "fire/hat/buttjump-0.png"
-                 "fire/hat/buttjump-1.png"
-                 "fire/hat/buttjump-2.png"
-                 "fire/hat/buttjump-3.png"
-                 "fire/hat/buttjump-4.png"
-                 "fire/hat/buttjump-5.png"
-                 "fire/hat/buttjump-6.png"))
-
-       (action
-         (name "fire-buttjump-left")
-         (hitbox 16 15 32 64)
-         (fps 20.0)
-         (loops 1)
-         (mirror-action "fire-buttjump-right"))
-
-; Ice Tux
-       (action
-         (name "ice-walk-right")
-         (fps 15)
-         (hitbox 16 15 32 64)
-         (images "ice/hat/walk-0.png"
-                 "ice/hat/walk-1.png"
-                 "ice/hat/walk-0.png"
-                 "ice/hat/walk-3.png"))
-
-       (action
-         (name "ice-walk-left")
-         (fps 15)
-         (hitbox 16 15 32 64)
-         (mirror-action "ice-walk-right"))
-
-       (action
-         (name "ice-stand-right")
-         (hitbox 16 15 32 64)
-         (images "ice/hat/stand.png"))
-
-       (action
-         (name "ice-stand-left")
-         (hitbox 16 15 32 64)
-         (mirror-action "ice-stand-right"))
-
-       (action
-         (name "ice-jump-right")
-         (hitbox 16 15 32 64)
-         (images "ice/hat/stand.png"))
-
-       (action
-         (name "ice-jump-left")
-         (hitbox 16 15 32 64)
-         (mirror-action "ice-jump-right"))
-
-       (action
-         (name "ice-skid-right")
-         (hitbox 16 15 32 64)
-         (images "ice/hat/skid.png"))
-
-       (action
-         (name "ice-skid-left")
-         (hitbox 16 15 32 64)
-         (mirror-action "ice-skid-right"))
-
-       (action
-         (name "ice-kick-right")
-         (hitbox 16 15 32 64)
-         (images "ice/hat/stand.png"))
-
-       (action
-         (name "ice-kick-left")
-         (hitbox 16 15 32 64)
-         (mirror-action "ice-kick-right"))
-
-       (action
-         (name "ice-idle-right")
-         (hitbox 16 15 32 64)
-         (images "ice/hat/stand.png"))
-
-       (action
-         (name "ice-idle-left")
-         (hitbox 16 15 32 64)
-         (mirror-action "ice-idle-right"))
-
-       (action
-         (name "ice-climbing-right")
-         (hitbox 9 14 25 64)
-         (fps 15.0)
-         (images "ice/hat/climb-0.png"
-                 "ice/hat/climb-0.png"
-                 "ice/hat/climb-0.png"
-                 "ice/hat/climb-0.png"
-                 "ice/hat/climb-1.png"
-                 "ice/hat/climb-1.png"
-                 "ice/hat/climb-1.png"
-                 "ice/hat/climb-1.png"))
-
-       (action
-         (name "ice-climbing-left")
-         (hitbox 9 14 25 64)
-         (fps 15.0)
-         (mirror-action "ice-climbing-right"))
-
-       (action
-         (name "ice-duck-right")
-         (hitbox 16 45 32 32)
-         (images "ice/hat/duck.png"))
-
-       (action
-         (name "ice-duck-left")
-         (hitbox 16 45 32 32)
-         (mirror-action "ice-duck-right"))
-
-       (action
-         (name "ice-backflip-right")
-         (hitbox 16 37 32 32)
-         (images "ice/hat/backflip.png"))
-
-       (action
-         (name "ice-backflip-left")
-         (hitbox 16 37 32 32)
-         (mirror-action "ice-backflip-right"))
-
-       (action
-         (name "ice-buttjump-right")
-         (hitbox 16 15 32 64)
-         (fps 20.0)
-         (loops 1)
-         (images "ice/hat/buttjump-0.png"
-                 "ice/hat/buttjump-1.png"
-                 "ice/hat/buttjump-2.png"
-                 "ice/hat/buttjump-3.png"
-                 "ice/hat/buttjump-4.png"
-                 "ice/hat/buttjump-5.png"
-                 "ice/hat/buttjump-6.png"))
-
-       (action
-         (name "ice-buttjump-left")
-         (hitbox 16 15 32 64)
-         (fps 20.0)
-         (loops 1)
-         (mirror-action "ice-buttjump-right"))
-
-; Air Tux
-       (action
-         (name "air-walk-right")
-         (fps 15)
-         (hitbox 16 15 32 64)
-         (images "air/hat/walk-0.png"
-                 "air/hat/walk-1.png"
-                 "air/hat/walk-0.png"
-                 "air/hat/walk-3.png"))
-
-       (action
-         (name "air-walk-left")
-         (fps 15)
-         (hitbox 16 15 32 64)
-         (mirror-action "air-walk-right"))
-
-       (action
-         (name "air-stand-right")
-         (hitbox 16 15 32 64)
-         (images "air/hat/stand.png"))
-
-       (action
-         (name "air-stand-left")
-         (hitbox 16 15 32 64)
-         (mirror-action "air-stand-right"))
-
-       (action
-         (name "air-jump-right")
-         (fps 10)
-         (hitbox 16 15 32 64)
-         (images "air/hat/spin-0.png"
-                 "air/hat/spin-1.png"
-                 "air/hat/spin-2.png"
-                 "air/hat/spin-1.png"))
-
-       (action
-         (name "air-jump-left")
-         (hitbox 16 15 32 64)
-         (mirror-action "air-jump-right"))
-
-       (action
-         (name "air-skid-right")
-         (hitbox 16 15 32 64)
-         (images "air/hat/skid.png"))
-
-       (action
-         (name "air-skid-left")
-         (hitbox 16 15 32 64)
-         (mirror-action "air-skid-right"))
-
-       (action
-         (name "air-kick-right")
-         (hitbox 16 15 32 64)
-         (images "air/hat/stand.png"))
-
-       (action
-         (name "air-kick-left")
-         (hitbox 16 15 32 64)
-         (mirror-action "air-kick-right"))
-
-       (action
-         (name "air-idle-right")
-         (fps 5)
-         (hitbox 16 15 32 64)
-         (images "air/hat/spin-0.png"
-                 "air/hat/spin-1.png"
-                 "air/hat/spin-2.png"
-                 "air/hat/spin-1.png"))
-       (action
-         (name "air-idle-left")
-         (hitbox 16 15 32 64)
-         (mirror-action "air-idle-right"))
-
-       (action
-         (name "air-climbing-right")
-         (hitbox 9 14 25 64)
-         (fps 15.0)
-         (images "air/hat/climb-0.png"
-                 "air/hat/climb-0.png"
-                 "air/hat/climb-0.png"
-                 "air/hat/climb-0.png"
-                 "air/hat/climb-1.png"
-                 "air/hat/climb-1.png"
-                 "air/hat/climb-1.png"
-                 "air/hat/climb-1.png"))
-
-       (action
-         (name "air-climbing-left")
-         (hitbox 9 14 25 64)
-         (fps 15.0)
-         (mirror-action "air-climbing-right"))
-
-       (action
-         (name "air-duck-right")
-         (hitbox 16 45 32 32)
-         (images "air/hat/duck.png"))
-
-       (action
-         (name "air-duck-left")
-         (hitbox 16 45 32 32)
-         (mirror-action "air-duck-right"))
-
-       (action
-         (name "air-backflip-right")
-         (hitbox 16 37 32 32)
-         (images "air/hat/backflip.png"))
-
-       (action
-         (name "air-backflip-left")
-         (hitbox 16 37 32 32)
-         (mirror-action "air-backflip-right"))
-
-       (action
-         (name "air-buttjump-right")
-         (hitbox 16 15 32 64)
-         (fps 20.0)
-         (loops 1)
-         (images "air/hat/buttjump-0.png"
-                 "air/hat/buttjump-1.png"
-                 "air/hat/buttjump-2.png"
-                 "air/hat/buttjump-3.png"
-                 "air/hat/buttjump-4.png"
-                 "air/hat/buttjump-5.png"
-                 "air/hat/buttjump-6.png"))
-
-       (action
-         (name "air-buttjump-left")
-         (hitbox 16 15 32 64)
-         (fps 20.0)
-         (loops 1)
-         (mirror-action "air-buttjump-right"))
-
-; Earth Tux
-
-       (action
-         (name "earth-walk-right")
-         (fps 15)
-         (hitbox 16 15 32 64)
-         (images "earth/hardhat/walk-0.png"
-                 "earth/hardhat/walk-1.png"
-                 "earth/hardhat/walk-0.png"
-                 "earth/hardhat/walk-3.png"))
-
-       (action
-         (name "earth-walk-left")
-         (fps 15)
-         (hitbox 16 15 32 64)
-         (mirror-action "earth-walk-right"))
-
-       (action
-         (name "earth-stand-right")
-         (hitbox 16 15 32 64)
-         (images "earth/hardhat/stand.png"))
-
-       (action
-         (name "earth-stand-left")
-         (hitbox 16 15 32 64)
-         (mirror-action "earth-stand-right"))
-
-       (action
-         (name "earth-jump-right")
-         (hitbox 16 15 32 64)
-         (images "earth/hardhat/stand.png"))
-
-       (action
-         (name "earth-jump-left")
-         (hitbox 16 15 32 64)
-         (mirror-action "earth-jump-right"))
-
-       (action
-         (name "earth-skid-right")
-         (hitbox 16 15 32 64)
-         (images "earth/hardhat/skid.png"))
-
-       (action
-         (name "earth-skid-left")
-         (hitbox 16 15 32 64)
-         (mirror-action "earth-skid-right"))
-
-       (action
-         (name "earth-kick-right")
-         (hitbox 16 15 32 64)
-         (images "earth/hardhat/stand.png"))
-
-       (action
-         (name "earth-kick-left")
-         (hitbox 16 15 32 64)
-         (mirror-action "earth-kick-right"))
-
-       (action
-         (name "earth-idle-right")
-         (hitbox 16 15 32 64)
-         (images "earth/hardhat/stand.png"))
-
-       (action
-         (name "earth-idle-left")
-         (hitbox 16 15 32 64)
-         (mirror-action "earth-idle-right"))
-
-       (action
-         (name "earth-climbing-right")
-         (hitbox 9 14 25 64)
-         (fps 15.0)
-         (images "earth/hardhat/climb-0.png"
-                 "earth/hardhat/climb-0.png"
-                 "earth/hardhat/climb-0.png"
-                 "earth/hardhat/climb-0.png"
-                 "earth/hardhat/climb-1.png"
-                 "earth/hardhat/climb-1.png"
-                 "earth/hardhat/climb-1.png"
-                 "earth/hardhat/climb-1.png"))
-
-       (action
-         (name "earth-climbing-left")
-         (hitbox 9 14 25 64)
-         (fps 15.0)
-         (mirror-action "earth-climbing-right"))
-
-       (action
-         (name "earth-duck-right")
-         (hitbox 16 45 32 32)
-         (images "earth/hardhat/duck.png"))
-
-       (action
-         (name "earth-duck-left")
-         (hitbox 16 45 32 32)
-         (mirror-action "earth-duck-right"))
-
-       (action
-         (name "earth-backflip-right")
-         (hitbox 16 37 32 32)
-         (images "earth/hardhat/backflip.png"))
-
-       (action
-         (name "earth-backflip-left")
-         (hitbox 16 37 32 32)
-         (mirror-action "earth-backflip-right"))
-
-       (action
-         (name "earth-buttjump-right")
-         (hitbox 16 15 32 64)
-         (fps 20.0)
-         (loops 1)
-         (images "earth/hardhat/buttjump-0.png"
-                 "earth/hardhat/buttjump-1.png"
-                 "earth/hardhat/buttjump-2.png"
-                 "earth/hardhat/buttjump-3.png"
-                 "earth/hardhat/buttjump-4.png"
-                 "earth/hardhat/buttjump-5.png"
-                 "earth/hardhat/buttjump-6.png"))
-
-       (action
-         (name "earth-buttjump-left")
-         (hitbox 16 15 32 64)
-         (fps 20.0)
-         (loops 1)
-         (mirror-action "earth-buttjump-right"))
-        
-; Santa Tux
-       (action
-         (name "santa-walk-right")
-         (fps 15)
-         (hitbox 16 15 32 64)
-         (images "fire/santa_cap/walk-0.png"
-                 "fire/santa_cap/walk-1.png"
-                 "fire/santa_cap/walk-0.png"
-                 "fire/santa_cap/walk-3.png"))
-
-       (action
-         (name "santa-walk-left")
-         (fps 15)
-         (hitbox 16 15 32 64)
-         (mirror-action "santa-walk-right"))
-
-       (action
-         (name "santa-stand-right")
-         (hitbox 16 15 32 64)
-         (images "fire/santa_cap/stand.png"))
-
-       (action
-         (name "santa-stand-left")
-         (hitbox 16 15 32 64)
-         (mirror-action "santa-stand-right"))
-
-       (action
-         (name "santa-jump-right")
-         (hitbox 16 15 32 64)
-         (images "fire/santa_cap/stand.png"))
-
-       (action
-         (name "santa-jump-left")
-         (hitbox 16 15 32 64)
-         (mirror-action "santa-jump-right"))
-
-       (action
-         (name "santa-skid-right")
-         (hitbox 16 15 32 64)
-         (images "fire/santa_cap/skid.png"))
-
-       (action
-         (name "santa-skid-left")
-         (hitbox 16 15 32 64)
-         (mirror-action "santa-skid-right"))
-
-       (action
-         (name "santa-kick-right")
-         (hitbox 16 15 32 64)
-         (images "fire/santa_cap/stand.png"))
-
-       (action
-         (name "santa-kick-left")
-         (hitbox 16 15 32 64)
-         (mirror-action "santa-kick-right"))
-
-       (action
-         (name "santa-idle-right")
-         (hitbox 16 15 32 64)
-         (images "fire/santa_cap/stand.png"))
-
-       (action
-         (name "santa-idle-left")
-         (hitbox 16 15 32 64)
-         (mirror-action "santa-idle-right"))
-
-       (action
-         (name "santa-climbing-right")
-         (hitbox 9 14 25 64)
-         (fps 15.0)
-         (images "fire/santa_cap/climb-0.png"
-                 "fire/santa_cap/climb-0.png"
-                 "fire/santa_cap/climb-0.png"
-                 "fire/santa_cap/climb-0.png"
-                 "fire/santa_cap/climb-1.png"
-                 "fire/santa_cap/climb-1.png"
-                 "fire/santa_cap/climb-1.png"
-                 "fire/santa_cap/climb-1.png"))
-
-       (action
-         (name "santa-climbing-left")
-         (hitbox 9 14 25 64)
-         (fps 15.0)
-         (mirror-action "santa-climbing-right"))
-
-       (action
-         (name "santa-duck-right")
-         (hitbox 16 45 32 32)
-         (images "fire/santa_cap/duck.png"))
-
-       (action
-         (name "santa-duck-left")
-         (hitbox 16 45 32 32)
-         (mirror-action "santa-duck-right"))
-
-       (action
-         (name "santa-backflip-right")
-         (hitbox 16 37 32 32)
-         (images "fire/santa_cap/backflip.png"))
-
-       (action
-         (name "santa-backflip-left")
-         (hitbox 16 37 32 32)
-         (mirror-action "santa-backflip-right"))
-
-       (action
-         (name "santa-buttjump-right")
-         (hitbox 16 15 32 64)
-         (fps 20.0)
-         (loops 1)
-         (images "fire/santa_cap/buttjump-0.png"
-                 "fire/santa_cap/buttjump-1.png"
-                 "fire/santa_cap/buttjump-2.png"
-                 "fire/santa_cap/buttjump-3.png"
-                 "fire/santa_cap/buttjump-4.png"
-                 "fire/santa_cap/buttjump-5.png"
-                 "fire/santa_cap/buttjump-6.png"))
-
-       (action
-         (name "santa-buttjump-left")
-         (hitbox 16 15 32 64)
-         (fps 20.0)
-         (loops 1)
-         (mirror-action "santa-buttjump-right"))
-
-)
-=======
-(supertux-sprite
-
-       (action
-         (name "grow-right")
-         (images "../../objects/bonus_block/invisible.png"))
-
-       (action
-         (name "grow-left")
-         (mirror-action "grow-right"))
-
-; Air Tux
-
-       (action
-         (name "air-walk-right")
-         (fps 15)
-         (hitbox 15 14 32 64)
-         (images "air/hat/walk-0.png"
-                 "air/hat/walk-1.png"
-                 "air/hat/stand.png"
-                 "air/hat/walk-0.png"
-                 "air/hat/walk-1.png"
-                 "air/hat/stand.png"))
-
-       (action
-         (name "air-walk-left")
-         (fps 15)
-         (hitbox 17 14 32 64)
-         (mirror-action "air-walk-right"))
-
-       (action
-         (name "air-stand-right")
-         (hitbox 16 14 32 64)
-         (images "air/hat/stand.png"))
-
-       (action
-         (name "air-stand-left")
-         (hitbox 16 14 32 64)
-         (mirror-action "air-stand-right"))
-
-       (action
-         (name "air-jump-right")
-         (fps 10)
-         (hitbox 16 14 32 64)
-         (images "air/hat/stand.png"
-                 "air/hat/spin-1.png"
-                 "air/hat/spin-2.png"
-                 "air/hat/spin-3.png"))
-
-       (action
-         (name "air-jump-left")
-         (hitbox 16 14 32 64)
-         (mirror-action "air-jump-right"))
-
-       (action
-         (name "air-swimming-right")
-         (fps 10)
-         (hitbox 16 14 32 64)
-         (images "air/hat/swim.png"))
-
-       (action
-         (name "air-swimming-left")
-         (hitbox 16 14 32 64)
-         (mirror-action "air-swimming-right"))
-
-       (action
-         (name "air-skid-right")
-         (hitbox 16 14 32 64)
-         (images "air/hat/skid.png"))
-
-       (action
-         (name "air-skid-left")
-         (hitbox 16 14 32 64)
-         (mirror-action "air-skid-right"))
-
-       (action
-         (name "air-kick-right")
-         (hitbox 16 14 32 64)
-         (images "air/hat/stand.png"))
-
-       (action
-         (name "air-kick-left")
-         (hitbox 16 14 32 64)
-         (mirror-action "air-kick-right"))
-
-       (action
-         (name "air-idle-right")
-         (fps 5)
-         (hitbox 16 14 32 64)
-         (images "air/hat/spin-1.png"
-                 "air/hat/spin-2.png"
-                 "air/hat/spin-3.png"))
-
-       (action
-         (name "air-idle-left")
-         (hitbox 16 14 32 64)
-         (mirror-action "air-idle-right"))
-
-       (action
-         (name "air-climbing-right")
-         (hitbox 22 21 32 64)
-         (images "air/hat/stand.png"))
-
-       (action
-         (name "air-climbing-left")
-         (hitbox 22 21 32 64)
-         (mirror-action "air-climbing-right"))
-
-       (action
-         (name "air-duck-right")
-         (hitbox 16 45 32 32)
-         (images "air/hat/duck.png"))
-
-       (action
-         (name "air-duck-left")
-         (hitbox 16 45 32 32)
-         (mirror-action "air-duck-right"))
-
-       (action
-         (name "air-backflip-right")
-         (hitbox 16 37 32 32)
-         (images "air/hat/backflip.png"))
-
-       (action
-         (name "air-backflip-left")
-         (hitbox 16 37 32 32)
-         (mirror-action "air-backflip-right"))
-
-       (action
-         (name "air-buttjump-right")
-         (hitbox 16 14 32 64)
-         (images "air/hat/stand.png"))
-
-       (action
-         (name "air-buttjump-left")
-         (hitbox 16 14 32 64)
-         (mirror-action "air-buttjump-right"))
-
-; Earth Tux
-
-       (action
-         (name "earth-walk-right")
-         (fps 15)
-         (hitbox 15 14 32 64)
-         (images "earth/hardhat/walk-0.png"
-                 "earth/hardhat/walk-1.png"
-                 "earth/hardhat/stand.png"
-                 "earth/hardhat/walk-0.png"
-                 "earth/hardhat/walk-1.png"
-                 "earth/hardhat/stand.png"))
-
-       (action
-         (name "earth-walk-left")
-         (fps 15)
-         (hitbox 17 14 32 64)
-         (mirror-action "earth-walk-right"))
-
-       (action
-         (name "earth-stand-right")
-         (hitbox 16 14 32 64)
-         (images "earth/hardhat/stand.png"))
-
-       (action
-         (name "earth-stand-left")
-         (hitbox 16 14 32 64)
-         (mirror-action "earth-stand-right"))
-
-       (action
-         (name "earth-jump-right")
-         (hitbox 16 14 32 64)
-         (images "earth/hardhat/stand.png"))
-
-       (action
-         (name "earth-jump-left")
-         (hitbox 16 14 32 64)
-         (mirror-action "earth-jump-right"))
-
-       (action
-         (name "earth-swimming-right")
-         (hitbox 16 14 32 64)
-         (images "earth/hardhat/swim.png"))
-
-       (action
-         (name "earth-swimming-left")
-         (hitbox 16 14 32 64)
-         (mirror-action "earth-swimming-right"))
-
-       (action
-         (name "earth-skid-right")
-         (hitbox 16 14 32 64)
-         (images "earth/hardhat/skid.png"))
-
-       (action
-         (name "earth-skid-left")
-         (hitbox 16 14 32 64)
-         (mirror-action "earth-skid-right"))
-
-       (action
-         (name "earth-kick-right")
-         (hitbox 16 14 32 64)
-         (images "earth/hardhat/stand.png"))
-
-       (action
-         (name "earth-kick-left")
-         (hitbox 16 14 32 64)
-         (mirror-action "earth-kick-right"))
-
-       (action
-         (name "earth-idle-right")
-         (hitbox 16 14 32 64)
-         (images "earth/hardhat/stand.png"))
-
-       (action
-         (name "earth-idle-left")
-         (hitbox 16 14 32 64)
-         (mirror-action "earth-idle-right"))
-
-       (action
-         (name "earth-climbing-right")
-         (hitbox 22 21 32 64)
-         (images "earth/hardhat/stand.png"))
-
-       (action
-         (name "earth-climbing-left")
-         (hitbox 22 21 32 64)
-         (mirror-action "earth-climbing-right"))
-
-       (action
-         (name "earth-duck-right")
-         (hitbox 16 45 32 32)
-         (images "earth/hardhat/duck.png"))
-
-       (action
-         (name "earth-duck-left")
-         (hitbox 16 45 32 32)
-         (mirror-action "earth-duck-right"))
-
-       (action
-         (name "earth-backflip-right")
-         (hitbox 16 37 32 32)
-         (images "earth/hardhat/backflip.png"))
-
-       (action
-         (name "earth-backflip-left")
-         (hitbox 16 37 32 32)
-         (mirror-action "earth-backflip-right"))
-
-       (action
-         (name "earth-buttjump-right")
-         (hitbox 16 14 32 64)
-         (images "earth/hardhat/stand.png"))
-
-       (action
-         (name "earth-buttjump-left")
-         (hitbox 16 14 32 64)
-         (mirror-action "earth-buttjump-right"))
-         
-         
-; Santa Tux
-       (action
-         (name "santa-walk-right")
-         (fps 15)
-         (hitbox 15 14 32 64)
-         (images "fire/santa_cap/walk-0.png"
-                 "fire/santa_cap/walk-1.png"
-                 "fire/santa_cap/stand.png"
-                 "fire/santa_cap/walk-0.png"
-                 "fire/santa_cap/walk-1.png"
-                 "fire/santa_cap/stand.png"))
-
-       (action
-         (name "santa-walk-left")
-         (fps 15)
-         (hitbox 17 14 32 64)
-         (mirror-action "santa-walk-right"))
-
-       (action
-         (name "santa-stand-right")
-         (hitbox 16 14 32 64)
-         (images "fire/santa_cap/stand.png"))
-
-       (action
-         (name "santa-stand-left")
-         (hitbox 16 14 32 64)
-         (mirror-action "santa-stand-right"))
-
-       (action
-         (name "santa-jump-right")
-         (hitbox 16 14 32 64)
-         (images "fire/santa_cap/stand.png"))
-
-       (action
-         (name "santa-jump-left")
-         (hitbox 16 14 32 64)
-         (mirror-action "santa-jump-right"))
-
-       (action
-         (name "santa-swimming-right")
-         (hitbox 16 14 32 64)
-         (images "fire/santa_cap/swim.png"))
-
-       (action
-         (name "santa-swimming-left")
-         (hitbox 16 14 32 64)
-         (mirror-action "santa-swimming-right"))
-
-       (action
-         (name "santa-skid-right")
-         (hitbox 16 14 32 64)
-         (images "fire/santa_cap/skid.png"))
-
-       (action
-         (name "santa-skid-left")
-         (hitbox 16 14 32 64)
-         (mirror-action "santa-skid-right"))
-
-       (action
-         (name "santa-kick-right")
-         (hitbox 16 14 32 64)
-         (images "fire/santa_cap/stand.png"))
-
-       (action
-         (name "santa-kick-left")
-         (hitbox 16 14 32 64)
-         (mirror-action "santa-kick-right"))
-
-       (action
-         (name "santa-idle-right")
-         (hitbox 16 14 32 64)
-         (images "fire/santa_cap/stand.png"))
-
-       (action
-         (name "santa-idle-left")
-         (hitbox 16 14 32 64)
-         (mirror-action "santa-idle-right"))
-
-       (action
-         (name "santa-climbing-right")
-         (hitbox 22 21 32 64)
-         (images "fire/santa_cap/stand.png"))
-
-       (action
-         (name "santa-climbing-left")
-         (hitbox 22 21 32 64)
-         (mirror-action "santa-climbing-right"))
-
-       (action
-         (name "santa-duck-right")
-         (hitbox 16 45 32 32)
-         (images "fire/santa_cap/duck.png"))
-
-       (action
-         (name "santa-duck-left")
-         (hitbox 16 45 32 32)
-         (mirror-action "santa-duck-right"))
-
-       (action
-         (name "santa-backflip-right")
-         (hitbox 16 37 32 32)
-         (images "fire/santa_cap/backflip.png"))
-
-       (action
-         (name "santa-backflip-left")
-         (hitbox 16 37 32 32)
-         (mirror-action "santa-backflip-right"))
-
-       (action
-         (name "santa-buttjump-right")
-         (hitbox 16 14 32 64)
-         (images "fire/santa_cap/stand.png"))
-
-       (action
-         (name "santa-buttjump-left")
-         (hitbox 16 14 32 64)
-         (mirror-action "santa-buttjump-right"))
-
-)
->>>>>>> cff76f17
+(supertux-sprite
+
+       (action
+         (name "grow-right")
+         (images "../../objects/bonus_block/invisible.png"))
+
+       (action
+         (name "grow-left")
+         (mirror-action "grow-right"))
+
+; Fire Tux
+       (action
+         (name "fire-walk-right")
+         (fps 15)
+         (hitbox 16 15 32 64)
+         (images "fire/hat/walk-0.png"
+                 "fire/hat/walk-1.png"
+                 "fire/hat/walk-0.png"
+                 "fire/hat/walk-3.png"))
+
+       (action
+         (name "fire-walk-left")
+         (fps 15)
+         (hitbox 16 15 32 64)
+         (mirror-action "fire-walk-right"))
+
+       (action
+         (name "fire-stand-right")
+         (hitbox 16 15 32 64)
+         (images "fire/hat/stand.png"))
+
+       (action
+         (name "fire-stand-left")
+         (hitbox 16 15 32 64)
+         (mirror-action "fire-stand-right"))
+
+       (action
+         (name "fire-jump-right")
+         (hitbox 16 15 32 64)
+         (images "fire/hat/stand.png"))
+
+       (action
+         (name "fire-jump-left")
+         (hitbox 16 15 32 64)
+         (mirror-action "fire-jump-right"))
+
+       (action
+         (name "fire-skid-right")
+         (hitbox 16 15 32 64)
+         (images "fire/hat/skid.png"))
+
+       (action
+         (name "fire-skid-left")
+         (hitbox 16 15 32 64)
+         (mirror-action "fire-skid-right"))
+
+       (action
+         (name "fire-kick-right")
+         (hitbox 16 15 32 64)
+         (images "fire/hat/stand.png"))
+
+       (action
+         (name "fire-kick-left")
+         (hitbox 16 15 32 64)
+         (mirror-action "fire-kick-right"))
+
+       (action
+         (name "fire-idle-right")
+         (hitbox 16 15 32 64)
+         (images "fire/hat/stand.png"))
+
+       (action
+         (name "fire-idle-left")
+         (hitbox 16 15 32 64)
+         (mirror-action "fire-idle-right"))
+
+       (action
+         (name "fire-climbing-right")
+         (hitbox 9 14 25 64)
+         (fps 15.0)
+         (images "fire/hat/climb-0.png"
+                 "fire/hat/climb-0.png"
+                 "fire/hat/climb-0.png"
+                 "fire/hat/climb-0.png"
+                 "fire/hat/climb-1.png"
+                 "fire/hat/climb-1.png"
+                 "fire/hat/climb-1.png"
+                 "fire/hat/climb-1.png"))
+
+       (action
+         (name "fire-climbing-left")
+         (hitbox 9 14 25 64)
+         (fps 15.0)
+         (mirror-action "fire-climbing-right"))
+
+       (action
+         (name "fire-duck-right")
+         (hitbox 16 45 32 32)
+         (images "fire/hat/duck.png"))
+
+       (action
+         (name "fire-duck-left")
+         (hitbox 16 45 32 32)
+         (mirror-action "fire-duck-right"))
+
+       (action
+         (name "fire-backflip-right")
+         (hitbox 16 37 32 32)
+         (images "fire/hat/backflip.png"))
+
+       (action
+         (name "fire-backflip-left")
+         (hitbox 16 37 32 32)
+         (mirror-action "fire-backflip-right"))
+
+       (action
+         (name "fire-buttjump-right")
+         (hitbox 16 15 32 64)
+         (fps 20.0)
+         (loops 1)
+         (images "fire/hat/buttjump-0.png"
+                 "fire/hat/buttjump-1.png"
+                 "fire/hat/buttjump-2.png"
+                 "fire/hat/buttjump-3.png"
+                 "fire/hat/buttjump-4.png"
+                 "fire/hat/buttjump-5.png"
+                 "fire/hat/buttjump-6.png"))
+
+       (action
+         (name "fire-buttjump-left")
+         (hitbox 16 15 32 64)
+         (fps 20.0)
+         (loops 1)
+         (mirror-action "fire-buttjump-right"))
+
+; Ice Tux
+       (action
+         (name "ice-walk-right")
+         (fps 15)
+         (hitbox 16 15 32 64)
+         (images "ice/hat/walk-0.png"
+                 "ice/hat/walk-1.png"
+                 "ice/hat/walk-0.png"
+                 "ice/hat/walk-3.png"))
+
+       (action
+         (name "ice-walk-left")
+         (fps 15)
+         (hitbox 16 15 32 64)
+         (mirror-action "ice-walk-right"))
+
+       (action
+         (name "ice-stand-right")
+         (hitbox 16 15 32 64)
+         (images "ice/hat/stand.png"))
+
+       (action
+         (name "ice-stand-left")
+         (hitbox 16 15 32 64)
+         (mirror-action "ice-stand-right"))
+
+       (action
+         (name "ice-jump-right")
+         (hitbox 16 15 32 64)
+         (images "ice/hat/stand.png"))
+
+       (action
+         (name "ice-jump-left")
+         (hitbox 16 15 32 64)
+         (mirror-action "ice-jump-right"))
+
+       (action
+         (name "ice-skid-right")
+         (hitbox 16 15 32 64)
+         (images "ice/hat/skid.png"))
+
+       (action
+         (name "ice-skid-left")
+         (hitbox 16 15 32 64)
+         (mirror-action "ice-skid-right"))
+
+       (action
+         (name "ice-kick-right")
+         (hitbox 16 15 32 64)
+         (images "ice/hat/stand.png"))
+
+       (action
+         (name "ice-kick-left")
+         (hitbox 16 15 32 64)
+         (mirror-action "ice-kick-right"))
+
+       (action
+         (name "ice-idle-right")
+         (hitbox 16 15 32 64)
+         (images "ice/hat/stand.png"))
+
+       (action
+         (name "ice-idle-left")
+         (hitbox 16 15 32 64)
+         (mirror-action "ice-idle-right"))
+
+       (action
+         (name "ice-climbing-right")
+         (hitbox 9 14 25 64)
+         (fps 15.0)
+         (images "ice/hat/climb-0.png"
+                 "ice/hat/climb-0.png"
+                 "ice/hat/climb-0.png"
+                 "ice/hat/climb-0.png"
+                 "ice/hat/climb-1.png"
+                 "ice/hat/climb-1.png"
+                 "ice/hat/climb-1.png"
+                 "ice/hat/climb-1.png"))
+
+       (action
+         (name "ice-climbing-left")
+         (hitbox 9 14 25 64)
+         (fps 15.0)
+         (mirror-action "ice-climbing-right"))
+
+       (action
+         (name "ice-duck-right")
+         (hitbox 16 45 32 32)
+         (images "ice/hat/duck.png"))
+
+       (action
+         (name "ice-duck-left")
+         (hitbox 16 45 32 32)
+         (mirror-action "ice-duck-right"))
+
+       (action
+         (name "ice-backflip-right")
+         (hitbox 16 37 32 32)
+         (images "ice/hat/backflip.png"))
+
+       (action
+         (name "ice-backflip-left")
+         (hitbox 16 37 32 32)
+         (mirror-action "ice-backflip-right"))
+
+       (action
+         (name "ice-buttjump-right")
+         (hitbox 16 15 32 64)
+         (fps 20.0)
+         (loops 1)
+         (images "ice/hat/buttjump-0.png"
+                 "ice/hat/buttjump-1.png"
+                 "ice/hat/buttjump-2.png"
+                 "ice/hat/buttjump-3.png"
+                 "ice/hat/buttjump-4.png"
+                 "ice/hat/buttjump-5.png"
+                 "ice/hat/buttjump-6.png"))
+
+       (action
+         (name "ice-buttjump-left")
+         (hitbox 16 15 32 64)
+         (fps 20.0)
+         (loops 1)
+         (mirror-action "ice-buttjump-right"))
+
+; Air Tux
+       (action
+         (name "air-walk-right")
+         (fps 15)
+         (hitbox 16 15 32 64)
+         (images "air/hat/walk-0.png"
+                 "air/hat/walk-1.png"
+                 "air/hat/walk-0.png"
+                 "air/hat/walk-3.png"))
+
+       (action
+         (name "air-walk-left")
+         (fps 15)
+         (hitbox 16 15 32 64)
+         (mirror-action "air-walk-right"))
+
+       (action
+         (name "air-stand-right")
+         (hitbox 16 15 32 64)
+         (images "air/hat/stand.png"))
+
+       (action
+         (name "air-stand-left")
+         (hitbox 16 15 32 64)
+         (mirror-action "air-stand-right"))
+
+       (action
+         (name "air-jump-right")
+         (fps 10)
+         (hitbox 16 15 32 64)
+         (images "air/hat/spin-0.png"
+                 "air/hat/spin-1.png"
+                 "air/hat/spin-2.png"
+                 "air/hat/spin-1.png"))
+
+       (action
+         (name "air-jump-left")
+         (hitbox 16 15 32 64)
+         (mirror-action "air-jump-right"))
+
+        (action
+         (name "air-swimming-right")
+         (fps 10)
+         (hitbox 16 14 32 64)
+         (images "air/hat/swim.png"))
+
+       (action
+         (name "air-swimming-left")
+         (hitbox 16 14 32 64)
+         (mirror-action "air-swimming-right"))
+
+       (action
+         (name "air-skid-right")
+         (hitbox 16 15 32 64)
+         (images "air/hat/skid.png"))
+
+       (action
+         (name "air-skid-left")
+         (hitbox 16 15 32 64)
+         (mirror-action "air-skid-right"))
+
+       (action
+         (name "air-kick-right")
+         (hitbox 16 15 32 64)
+         (images "air/hat/stand.png"))
+
+       (action
+         (name "air-kick-left")
+         (hitbox 16 15 32 64)
+         (mirror-action "air-kick-right"))
+
+       (action
+         (name "air-idle-right")
+         (fps 5)
+         (hitbox 16 15 32 64)
+         (images "air/hat/spin-0.png"
+                 "air/hat/spin-1.png"
+                 "air/hat/spin-2.png"
+                 "air/hat/spin-1.png"))
+       (action
+         (name "air-idle-left")
+         (hitbox 16 15 32 64)
+         (mirror-action "air-idle-right"))
+
+       (action
+         (name "air-climbing-right")
+         (hitbox 9 14 25 64)
+         (fps 15.0)
+         (images "air/hat/climb-0.png"
+                 "air/hat/climb-0.png"
+                 "air/hat/climb-0.png"
+                 "air/hat/climb-0.png"
+                 "air/hat/climb-1.png"
+                 "air/hat/climb-1.png"
+                 "air/hat/climb-1.png"
+                 "air/hat/climb-1.png"))
+
+       (action
+         (name "air-climbing-left")
+         (hitbox 9 14 25 64)
+         (fps 15.0)
+         (mirror-action "air-climbing-right"))
+
+       (action
+         (name "air-duck-right")
+         (hitbox 16 45 32 32)
+         (images "air/hat/duck.png"))
+
+       (action
+         (name "air-duck-left")
+         (hitbox 16 45 32 32)
+         (mirror-action "air-duck-right"))
+
+       (action
+         (name "air-backflip-right")
+         (hitbox 16 37 32 32)
+         (images "air/hat/backflip.png"))
+
+       (action
+         (name "air-backflip-left")
+         (hitbox 16 37 32 32)
+         (mirror-action "air-backflip-right"))
+
+       (action
+         (name "air-buttjump-right")
+         (hitbox 16 15 32 64)
+         (fps 20.0)
+         (loops 1)
+         (images "air/hat/buttjump-0.png"
+                 "air/hat/buttjump-1.png"
+                 "air/hat/buttjump-2.png"
+                 "air/hat/buttjump-3.png"
+                 "air/hat/buttjump-4.png"
+                 "air/hat/buttjump-5.png"
+                 "air/hat/buttjump-6.png"))
+
+       (action
+         (name "air-buttjump-left")
+         (hitbox 16 15 32 64)
+         (fps 20.0)
+         (loops 1)
+         (mirror-action "air-buttjump-right"))
+
+; Earth Tux
+
+       (action
+         (name "earth-walk-right")
+         (fps 15)
+         (hitbox 16 15 32 64)
+         (images "earth/hardhat/walk-0.png"
+                 "earth/hardhat/walk-1.png"
+                 "earth/hardhat/walk-0.png"
+                 "earth/hardhat/walk-3.png"))
+
+       (action
+         (name "earth-walk-left")
+         (fps 15)
+         (hitbox 16 15 32 64)
+         (mirror-action "earth-walk-right"))
+
+       (action
+         (name "earth-stand-right")
+         (hitbox 16 15 32 64)
+         (images "earth/hardhat/stand.png"))
+
+       (action
+         (name "earth-stand-left")
+         (hitbox 16 15 32 64)
+         (mirror-action "earth-stand-right"))
+
+       (action
+         (name "earth-jump-right")
+         (hitbox 16 15 32 64)
+         (images "earth/hardhat/stand.png"))
+
+       (action
+         (name "earth-jump-left")
+         (hitbox 16 15 32 64)
+         (mirror-action "earth-jump-right"))
+
+        (action
+         (name "earth-swimming-right")
+         (hitbox 16 14 32 64)
+         (images "earth/hardhat/swim.png"))
+
+       (action
+         (name "earth-swimming-left")
+         (hitbox 16 14 32 64)
+         (mirror-action "earth-swimming-right"))
+       (action
+         (name "earth-skid-right")
+         (hitbox 16 15 32 64)
+         (images "earth/hardhat/skid.png"))
+
+       (action
+         (name "earth-skid-left")
+         (hitbox 16 15 32 64)
+         (mirror-action "earth-skid-right"))
+
+       (action
+         (name "earth-kick-right")
+         (hitbox 16 15 32 64)
+         (images "earth/hardhat/stand.png"))
+
+       (action
+         (name "earth-kick-left")
+         (hitbox 16 15 32 64)
+         (mirror-action "earth-kick-right"))
+
+       (action
+         (name "earth-idle-right")
+         (hitbox 16 15 32 64)
+         (images "earth/hardhat/stand.png"))
+
+       (action
+         (name "earth-idle-left")
+         (hitbox 16 15 32 64)
+         (mirror-action "earth-idle-right"))
+
+       (action
+         (name "earth-climbing-right")
+         (hitbox 9 14 25 64)
+         (fps 15.0)
+         (images "earth/hardhat/climb-0.png"
+                 "earth/hardhat/climb-0.png"
+                 "earth/hardhat/climb-0.png"
+                 "earth/hardhat/climb-0.png"
+                 "earth/hardhat/climb-1.png"
+                 "earth/hardhat/climb-1.png"
+                 "earth/hardhat/climb-1.png"
+                 "earth/hardhat/climb-1.png"))
+
+       (action
+         (name "earth-climbing-left")
+         (hitbox 9 14 25 64)
+         (fps 15.0)
+         (mirror-action "earth-climbing-right"))
+
+       (action
+         (name "earth-duck-right")
+         (hitbox 16 45 32 32)
+         (images "earth/hardhat/duck.png"))
+
+       (action
+         (name "earth-duck-left")
+         (hitbox 16 45 32 32)
+         (mirror-action "earth-duck-right"))
+
+       (action
+         (name "earth-backflip-right")
+         (hitbox 16 37 32 32)
+         (images "earth/hardhat/backflip.png"))
+
+       (action
+         (name "earth-backflip-left")
+         (hitbox 16 37 32 32)
+         (mirror-action "earth-backflip-right"))
+
+       (action
+         (name "earth-buttjump-right")
+         (hitbox 16 15 32 64)
+         (fps 20.0)
+         (loops 1)
+         (images "earth/hardhat/buttjump-0.png"
+                 "earth/hardhat/buttjump-1.png"
+                 "earth/hardhat/buttjump-2.png"
+                 "earth/hardhat/buttjump-3.png"
+                 "earth/hardhat/buttjump-4.png"
+                 "earth/hardhat/buttjump-5.png"
+                 "earth/hardhat/buttjump-6.png"))
+
+       (action
+         (name "earth-buttjump-left")
+         (hitbox 16 15 32 64)
+         (fps 20.0)
+         (loops 1)
+         (mirror-action "earth-buttjump-right"))
+        
+; Santa Tux
+       (action
+         (name "santa-walk-right")
+         (fps 15)
+         (hitbox 16 15 32 64)
+         (images "fire/santa_cap/walk-0.png"
+                 "fire/santa_cap/walk-1.png"
+                 "fire/santa_cap/walk-0.png"
+                 "fire/santa_cap/walk-3.png"))
+
+       (action
+         (name "santa-walk-left")
+         (fps 15)
+         (hitbox 16 15 32 64)
+         (mirror-action "santa-walk-right"))
+
+       (action
+         (name "santa-stand-right")
+         (hitbox 16 15 32 64)
+         (images "fire/santa_cap/stand.png"))
+
+       (action
+         (name "santa-stand-left")
+         (hitbox 16 15 32 64)
+         (mirror-action "santa-stand-right"))
+
+       (action
+         (name "santa-jump-right")
+         (hitbox 16 15 32 64)
+         (images "fire/santa_cap/stand.png"))
+
+       (action
+         (name "santa-jump-left")
+         (hitbox 16 15 32 64)
+         (mirror-action "santa-jump-right"))
+         
+        (action
+         (name "santa-swimming-right")
+         (hitbox 16 14 32 64)
+         (images "fire/santa_cap/swim.png"))
+
+       (action
+         (name "santa-swimming-left")
+         (hitbox 16 14 32 64)
+         (mirror-action "santa-swimming-right"))
+
+       (action
+         (name "santa-skid-right")
+         (hitbox 16 15 32 64)
+         (images "fire/santa_cap/skid.png"))
+
+       (action
+         (name "santa-skid-left")
+         (hitbox 16 15 32 64)
+         (mirror-action "santa-skid-right"))
+
+       (action
+         (name "santa-kick-right")
+         (hitbox 16 15 32 64)
+         (images "fire/santa_cap/stand.png"))
+
+       (action
+         (name "santa-kick-left")
+         (hitbox 16 15 32 64)
+         (mirror-action "santa-kick-right"))
+
+       (action
+         (name "santa-idle-right")
+         (hitbox 16 15 32 64)
+         (images "fire/santa_cap/stand.png"))
+
+       (action
+         (name "santa-idle-left")
+         (hitbox 16 15 32 64)
+         (mirror-action "santa-idle-right"))
+
+       (action
+         (name "santa-climbing-right")
+         (hitbox 9 14 25 64)
+         (fps 15.0)
+         (images "fire/santa_cap/climb-0.png"
+                 "fire/santa_cap/climb-0.png"
+                 "fire/santa_cap/climb-0.png"
+                 "fire/santa_cap/climb-0.png"
+                 "fire/santa_cap/climb-1.png"
+                 "fire/santa_cap/climb-1.png"
+                 "fire/santa_cap/climb-1.png"
+                 "fire/santa_cap/climb-1.png"))
+
+       (action
+         (name "santa-climbing-left")
+         (hitbox 9 14 25 64)
+         (fps 15.0)
+         (mirror-action "santa-climbing-right"))
+
+       (action
+         (name "santa-duck-right")
+         (hitbox 16 45 32 32)
+         (images "fire/santa_cap/duck.png"))
+
+       (action
+         (name "santa-duck-left")
+         (hitbox 16 45 32 32)
+         (mirror-action "santa-duck-right"))
+
+       (action
+         (name "santa-backflip-right")
+         (hitbox 16 37 32 32)
+         (images "fire/santa_cap/backflip.png"))
+
+       (action
+         (name "santa-backflip-left")
+         (hitbox 16 37 32 32)
+         (mirror-action "santa-backflip-right"))
+
+       (action
+         (name "santa-buttjump-right")
+         (hitbox 16 15 32 64)
+         (fps 20.0)
+         (loops 1)
+         (images "fire/santa_cap/buttjump-0.png"
+                 "fire/santa_cap/buttjump-1.png"
+                 "fire/santa_cap/buttjump-2.png"
+                 "fire/santa_cap/buttjump-3.png"
+                 "fire/santa_cap/buttjump-4.png"
+                 "fire/santa_cap/buttjump-5.png"
+                 "fire/santa_cap/buttjump-6.png"))
+
+       (action
+         (name "santa-buttjump-left")
+         (hitbox 16 15 32 64)
+         (fps 20.0)
+         (loops 1)
+         (mirror-action "santa-buttjump-right"))
+
+)