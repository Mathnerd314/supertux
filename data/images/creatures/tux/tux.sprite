--- conflicted
+++ resolved
@@ -76,13 +76,6 @@
          (images "small/jump-0.png"))
 
        (action
-<<<<<<< HEAD
-         (name "small-fall-left")
-         (fps 15.0)
-         (hitbox 8 16 32 32)
-         (mirror-action "small-jump-right"))
-		 
-=======
          (name "small-fall-right")
          (fps 16.0)
          (hitbox 15 38 32 32)
@@ -97,8 +90,7 @@
          (hitbox 15 38 32 32)
          (loops 1)
          (mirror-action "small-fall-right"))
-
->>>>>>> 5c78bb31
+         
        (action
          (name "small-skid-right")
          (hitbox 8 17 32 32)
@@ -718,11 +710,7 @@
        (action
          (name "big-buttjump-left")
          (hitbox 16 14 32 46)
-<<<<<<< HEAD
-         (fps 20.0)
-=======
          (fps 25.0)
->>>>>>> 5c78bb31
          (loops 1)
          (mirror-action "big-buttjump-right"))
 
@@ -762,7 +750,6 @@
        (action
          (name "fire-jump-left")
          (fps 16.0)
-<<<<<<< HEAD
          (hitbox 16 14 32 64)
          (loops 1)
          (mirror-action "big-jump-right"))
@@ -779,10 +766,6 @@
          (fps 16.0)
          (hitbox 16 14 32 64)
          (loops 1)
-=======
-         (hitbox 16 14 32 64)
-         (loops 1)
->>>>>>> 5c78bb31
          (mirror-action "big-jump-right"))
 		 
 	   (action
@@ -1059,7 +1042,6 @@
        (action
          (name "ice-jump-left")
          (fps 16.0)
-<<<<<<< HEAD
          (hitbox 16 14 32 64)
          (loops 1)
          (mirror-action "big-jump-right"))
@@ -1074,8 +1056,6 @@
        (action
          (name "ice-fall-left")
          (fps 16.0)
-=======
->>>>>>> 5c78bb31
          (hitbox 16 14 32 64)
          (loops 1)
          (mirror-action "big-jump-right"))
@@ -1352,7 +1332,6 @@
        (action
          (name "earth-jump-left")
          (fps 16.0)
-<<<<<<< HEAD
          (hitbox 16 14 32 64)
          (loops 1)
          (mirror-action "big-jump-right"))
@@ -1367,8 +1346,6 @@
        (action
          (name "earth-fall-left")
          (fps 16.0)
-=======
->>>>>>> 5c78bb31
          (hitbox 16 14 32 64)
          (loops 1)
          (mirror-action "big-jump-right"))
@@ -1769,7 +1746,6 @@
          (fps 16.0)
          (hitbox 16 14 32 64)
          (loops 1)
-<<<<<<< HEAD
          (mirror-action "big-jump-right"))
 		 
 	   (action
@@ -1784,8 +1760,6 @@
          (fps 16.0)
          (hitbox 16 14 32 64)
          (loops 1)
-=======
->>>>>>> 5c78bb31
          (mirror-action "big-jump-right"))
 
        (action
@@ -2062,7 +2036,6 @@
          (fps 16.0)
          (hitbox 16 14 32 64)
          (loops 1)
-<<<<<<< HEAD
          (mirror-action "big-jump-right"))
 		 
 	   (action
@@ -2077,8 +2050,6 @@
          (fps 16.0)
          (hitbox 16 14 32 64)
          (loops 1)
-=======
->>>>>>> 5c78bb31
          (mirror-action "big-jump-right"))
 
        (action
