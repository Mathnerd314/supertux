<<<<<<< HEAD
(supertux-sprite

       (action
         (name "gameover")
         (fps 10.0)
         (hitbox 13 6 32 32)
         (images "small/gameover-0.png"
                 "small/gameover-1.png"))


; Small Tux

       (action
         (name "small-walk-right")
         (fps 15.0)
         (hitbox 8 16 32 32)
         (images "small/walk-0.png"
                 "small/walk-1.png"
                 "small/walk-2.png"
                 "small/walk-3.png"
                 "small/walk-4.png"
                 "small/walk-5.png"
                 "small/walk-6.png"
                 "small/walk-7.png"))

       (action
         (name "small-walk-left")
         (fps 15.0)
         (hitbox 8 16 32 32)
         (mirror-action "small-walk-right"))

       (action
         (name "small-run-right")
         (fps 15.0)
         (hitbox 8 16 32 32)
         (clone-action "small-walk-right"))

       (action
         (name "small-run-left")
         (fps 15.0)
         (hitbox 8 16 32 32)
         (mirror-action "small-walk-right"))

       (action
         (name "small-stand-right")
         (fps 15.0)
         (hitbox 8 16 32 32)
         (images "small/stand-0.png"))

       (action
         (name "small-stand-left")
         (fps 15.0)
         (hitbox 8 16 32 32)
         (mirror-action "small-stand-right"))

       (action
         (name "small-jump-right")
         (fps 15.0)
         (hitbox 8 16 32 32)
         (images "small/jump-0.png"))

       (action
         (name "small-jump-left")
         (fps 15.0)
         (hitbox 8 16 32 32)
         (mirror-action "small-jump-right"))

       (action
         (name "small-skid-right")
         (hitbox 8 17 32 32)
         (images "small/skid-0.png"))

       (action
         (name "small-skid-left")
         (hitbox 8 17 32 32)
         (mirror-action "small-skid-right"))

       (action
         (name "small-kick-right")
         (hitbox 8 16 32 32)
         (images "small/kick-0.png"))

       (action
         (name "small-kick-left")
         (hitbox 8 16 32 32)
         (mirror-action "small-kick-right"))

       (action
         (name "small-idle-right")
         (fps 5.0)
         (hitbox 8 16 32 32)
         (images "small/idle-0.png"
                 "small/idle-1.png"
                 "small/idle-0.png"))

       (action
         (name "small-idle-left")
         (hitbox 8 16 32 32)
         (mirror-action "small-idle-right"))

       (action
         (name "small-climbing-right")
         (hitbox 12 19 36 35)
         (fps 15.0)
         (images "small/ladder-0.png"
                 "small/ladder-1.png"
                 "small/ladder-2.png"
                 "small/ladder-3.png"
                 "small/ladder-4.png"
                 "small/ladder-5.png"
                 "small/ladder-6.png"
                 "small/ladder-7.png"))

       (action
         (name "small-climbing-left")
         (hitbox 12 19 36 35)
         (fps 15.0)
         (mirror-action "small-climbing-right"))

       (action
         (name "grow-right")
         (fps 15.0)
         (hitbox 16 13 32 64)
         (images "small/grow-0.png"
                 "small/grow-1.png"
                 "small/grow-2.png"
                 "small/grow-3.png"
                 "small/grow-4.png"
                 "small/grow-5.png"
                 "small/grow-6.png"))

       (action
         (name "grow-left")
         (hitbox 16 13 32 64)
         (mirror-action "grow-right"))


; Big Tux

       (action
         (name "big-walk-right")
         (fps 15.0)
         (hitbox 16 14 32 64)
         (images "big/walk-0.png"
                 "big/walk-1.png"
                 "big/walk-2.png"
                 "big/walk-3.png"
                 "big/walk-4.png"
                 "big/walk-5.png"
                 "big/walk-6.png"
                 "big/walk-7.png"))

       (action
         (name "big-walk-left")
         (fps 15.0)
         (hitbox 16 14 32 64)
         (mirror-action "big-walk-right"))

       (action
         (name "big-stand-right")
         (fps 15.0)
         (hitbox 16 14 32 64)
         (images "big/stand-0.png"))

       (action
         (name "big-stand-left")
         (fps 15.0)
         (hitbox 16 14 32 64)
         (mirror-action "big-stand-right"))

       (action
         (name "big-jump-right")
         (fps 15.0)
         (hitbox 16 14 32 64)
         (images "big/jump-0.png"))

       (action
         (name "big-jump-left")
         (fps 15.0)
         (hitbox 16 14 32 64)
         (mirror-action "big-jump-right"))

       (action
         (name "big-skid-right")
         (hitbox 16 14 32 64)
         (images "big/skid-0.png"))

       (action
         (name "big-skid-left")
         (hitbox 16 14 32 64)
         (mirror-action "big-skid-right"))

       (action
         (name "big-kick-right")
         (hitbox 16 14 32 64)
         (images "big/kick-0.png"))

       (action
         (name "big-kick-left")
         (hitbox 16 14 32 64)
         (mirror-action "big-kick-right"))

       (action
         (name "big-idle-right")
         (fps 5.0)
         (hitbox 16 14 32 64)
         (images "big/idle-0.png"
                 "big/idle-1.png"
                 "big/idle-0.png"))

       (action
         (name "big-idle-left")
         (hitbox 16 14 32 64)
         (mirror-action "big-idle-right"))

       (action
         (name "big-climbing-right")
         (hitbox 9 14 25 64)
         (fps 15.0)
         (images "big/ladder-0.png"
                 "big/ladder-1.png"
                 "big/ladder-2.png"
                 "big/ladder-3.png"
                 "big/ladder-4.png"
                 "big/ladder-5.png"
                 "big/ladder-6.png"
                 "big/ladder-7.png"))

       (action
         (name "big-climbing-left")
         (hitbox 9 14 25 64)
         (fps 15.0)
         (mirror-action "big-climbing-right"))

       (action
         (name "big-duck-right")
         (hitbox 16 45 32 32)
         (images "big/duck-0.png"))

       (action
         (name "big-duck-left")
         (hitbox 16 45 32 32)
         (mirror-action "big-duck-right"))

       (action
         (name "big-backflip-right")
         (hitbox 16 37 32 32)
         (images "big/backflip.png"))

       (action
         (name "big-backflip-left")
         (hitbox 16 37 32 32)
         (fps 18.0)
         (mirror-action "big-backflip-right"))

       (action
         (name "big-buttjump-right")
         (hitbox 16 14 32 46)
         (fps 20.0)
         (loops 1)
         (images "big/buttjump-0.png"
                 "big/buttjump-1.png"
                 "big/buttjump-2.png"
                 "big/buttjump-3.png"
                 "big/buttjump-4.png"
                 "big/buttjump-5.png"
                 "big/buttjump-6.png"))

       (action
         (name "big-buttjump-left")
         (hitbox 16 14 32 46)
         (fps 20.0)
         (mirror-action "big-buttjump-right"))

; Fire Tux

       (action
         (name "fire-walk-right")
         (fps 15.0)
         (hitbox 16 14 32 64)
         (clone-action "big-walk-right"))

       (action
         (name "fire-walk-left")
         (fps 15.0)
         (hitbox 16 14 32 64)
         (mirror-action "big-walk-right"))

       (action
         (name "fire-stand-right")
         (fps 15.0)
         (hitbox 16 14 32 64)
         (clone-action "big-stand-right"))

       (action
         (name "fire-stand-left")
         (fps 15.0)
         (hitbox 16 14 32 64)
         (mirror-action "big-stand-right"))

       (action
         (name "fire-jump-right")
         (fps 15.0)
         (hitbox 16 14 32 64)
         (clone-action "big-jump-right"))

       (action
         (name "fire-jump-left")
         (fps 15.0)
         (hitbox 16 14 32 64)
         (mirror-action "big-jump-right"))

       (action
         (name "fire-skid-right")
         (hitbox 16 14 32 64)
         (clone-action "big-skid-right"))

       (action
         (name "fire-skid-left")
         (hitbox 16 14 32 64)
         (mirror-action "big-skid-right"))

       (action
         (name "fire-kick-right")
         (hitbox 16 14 32 64)
         (clone-action "big-kick-right"))

       (action
         (name "fire-kick-left")
         (hitbox 16 14 32 64)
         (mirror-action "big-kick-right"))

       (action
         (name "fire-idle-right")
         (fps 5.0)
         (hitbox 16 14 32 64)
         (clone-action "big-idle-right"))

       (action
         (name "fire-idle-left")
         (hitbox 16 14 32 64)
         (mirror-action "big-idle-right"))

       (action
         (name "fire-climbing-right")
         (fps 15.0)
         (hitbox 9 14 25 64)
         (clone-action "big-climbing-right"))

       (action
         (name "fire-climbing-left")
         (fps 15.0)
         (hitbox 9 14 25 64)
         (mirror-action "big-climbing-right"))

       (action
         (name "fire-duck-right")
         (hitbox 16 45 32 32)
         (clone-action "big-duck-right"))

       (action
         (name "fire-duck-left")
         (hitbox 16 45 32 32)
         (mirror-action "big-duck-right"))

       (action
         (name "fire-backflip-right")
         (hitbox 16 37 32 32)
         (clone-action "big-backflip-right"))

       (action
         (name "fire-backflip-left")
         (hitbox 16 37 32 32)
         (fps 18.0)
         (mirror-action "big-backflip-right"))

       (action
         (name "fire-buttjump-right")
         (hitbox 16 14 32 46)
         (fps 20.0)
         (loops 1)
         (clone-action "big-buttjump-right"))

       (action
         (name "fire-buttjump-left")
         (hitbox 16 14 32 46)
         (fps 20.0)
         (loops 1)
         (mirror-action "big-buttjump-right"))

; Ice Tux

       (action
         (name "ice-walk-right")
         (fps 15.0)
         (hitbox 16 14 32 64)
         (clone-action "big-walk-right"))

       (action
         (name "ice-walk-left")
         (fps 15.0)
         (hitbox 16 14 32 64)
         (mirror-action "big-walk-right"))

       (action
         (name "ice-stand-right")
         (fps 15.0)
         (hitbox 16 14 32 64)
         (clone-action "big-stand-right"))

       (action
         (name "ice-stand-left")
         (fps 15.0)
         (hitbox 16 14 32 64)
         (mirror-action "big-stand-right"))

       (action
         (name "ice-jump-right")
         (fps 15.0)
         (hitbox 16 14 32 64)
         (clone-action "big-jump-right"))

       (action
         (name "ice-jump-left")
         (fps 15.0)
         (hitbox 16 14 32 64)
         (mirror-action "big-jump-right"))

       (action
         (name "ice-skid-right")
         (hitbox 16 14 32 64)
         (clone-action "big-skid-right"))

       (action
         (name "ice-skid-left")
         (hitbox 16 14 32 64)
         (mirror-action "big-skid-right"))

       (action
         (name "ice-kick-right")
         (hitbox 16 14 32 64)
         (clone-action "big-kick-right"))

       (action
         (name "ice-kick-left")
         (hitbox 16 14 32 64)
         (mirror-action "big-kick-right"))

       (action
         (name "ice-idle-right")
         (fps 5.0)
         (hitbox 16 14 32 64)
         (clone-action "big-idle-right"))

       (action
         (name "ice-idle-left")
         (hitbox 16 14 32 64)
         (mirror-action "big-idle-right"))

       (action
         (name "ice-climbing-right")
         (fps 15.0)
         (hitbox 9 14 25 64)
         (clone-action "big-climbing-right"))

       (action
         (name "ice-climbing-left")
         (fps 15.0)
         (hitbox 9 14 25 64)
         (mirror-action "big-climbing-right"))

       (action
         (name "ice-duck-right")
         (hitbox 16 45 32 32)
         (clone-action "big-duck-right"))

       (action
         (name "ice-duck-left")
         (hitbox 16 45 32 32)
         (mirror-action "big-duck-right"))

       (action
         (name "ice-backflip-right")
         (hitbox 16 37 32 32)
         (clone-action "big-backflip-right"))

       (action
         (name "ice-backflip-left")
         (hitbox 16 37 32 32)
         (fps 18.0)
         (mirror-action "big-backflip-right"))

       (action
         (name "ice-buttjump-right")
         (hitbox 16 14 32 46)
         (fps 20.0)
         (loops 1)
         (clone-action "big-buttjump-right"))

       (action
         (name "ice-buttjump-left")
         (hitbox 16 14 32 46)
         (fps 20.0)
         (loops 1)
         (mirror-action "big-buttjump-right"))

; Earth Tux

       (action
         (name "earth-walk-right")
         (fps 15.0)
         (hitbox 16 14 32 64)
         (clone-action "big-walk-right"))

       (action
         (name "earth-walk-left")
         (fps 15.0)
         (hitbox 16 14 32 64)
         (mirror-action "big-walk-right"))

       (action
         (name "earth-stand-right")
         (fps 15.0)
         (hitbox 16 14 32 64)
         (clone-action "big-stand-right"))

       (action
         (name "earth-stand-left")
         (fps 15.0)
         (hitbox 16 14 32 64)
         (mirror-action "big-stand-right"))

       (action
         (name "earth-jump-right")
         (fps 15.0)
         (hitbox 16 14 32 64)
         (clone-action "big-jump-right"))

       (action
         (name "earth-jump-left")
         (fps 15.0)
         (hitbox 16 14 32 64)
         (mirror-action "big-jump-right"))

       (action
         (name "earth-skid-right")
         (hitbox 16 14 32 64)
         (clone-action "big-skid-right"))

       (action
         (name "earth-skid-left")
         (hitbox 16 14 32 64)
         (mirror-action "big-skid-right"))

       (action
         (name "earth-kick-right")
         (hitbox 16 14 32 64)
         (clone-action "big-kick-right"))

       (action
         (name "earth-kick-left")
         (hitbox 16 14 32 64)
         (mirror-action "big-kick-right"))

       (action
         (name "earth-idle-right")
         (fps 5.0)
         (hitbox 16 14 32 64)
         (clone-action "big-idle-right"))

       (action
         (name "earth-idle-left")
         (hitbox 16 14 32 64)
         (mirror-action "big-idle-right"))

       (action
         (name "earth-climbing-right")
         (fps 15.0)
         (hitbox 9 14 25 64)
         (clone-action "big-climbing-right"))

       (action
         (name "earth-climbing-left")
         (fps 15.0)
         (hitbox 9 14 25 64)
         (mirror-action "big-climbing-right"))

       (action
         (name "earth-duck-right")
         (hitbox 16 45 32 32)
         (clone-action "big-duck-right"))

       (action
         (name "earth-duck-left")
         (hitbox 16 45 32 32)
         (mirror-action "big-duck-right"))

       (action
         (name "earth-backflip-right")
         (hitbox 16 37 32 32)
         (clone-action "big-backflip-right"))

       (action
         (name "earth-backflip-left")
         (hitbox 16 37 32 32)
         (fps 18.0)
         (mirror-action "big-backflip-right"))

       (action
         (name "earth-buttjump-right")
         (hitbox 16 14 32 46)
         (fps 20.0)
         (loops 1)
         (clone-action "big-buttjump-right"))

       (action
         (name "earth-buttjump-left")
         (hitbox 16 14 32 46)
         (fps 20.0)
         (loops 1)
         (mirror-action "big-buttjump-right"))

; Stone Tux

       (action
         (name "earth-walk-right-stone")
         (fps 15.0)
         (hitbox 16 14 32 64)
         (images "earth/statue.png"))

       (action
         (name "earth-walk-left-stone")
         (fps 15.0)
         (hitbox 16 14 32 64)
         (mirror-action "earth-walk-right-stone"))

       (action
         (name "earth-stand-right-stone")
         (fps 15.0)
         (hitbox 16 14 32 64)
         (images "earth/statue.png"))

       (action
         (name "earth-stand-left-stone")
         (fps 15.0)
         (hitbox 16 14 32 64)
         (mirror-action "earth-stand-right-stone"))

       (action
         (name "earth-jump-right-stone")
         (fps 15.0)
         (hitbox 16 14 32 64)
         (images "earth/statue.png"))

       (action
         (name "earth-jump-left-stone")
         (fps 15.0)
         (hitbox 16 14 32 64)
         (mirror-action "earth-jump-right-stone"))

       (action
         (name "earth-skid-right-stone")
         (hitbox 16 14 32 64)
         (images "earth/statue.png"))

       (action
         (name "earth-skid-left-stone")
         (hitbox 16 14 32 64)
         (mirror-action "earth-skid-right-stone"))

       (action
         (name "earth-kick-right-stone")
         (hitbox 16 14 32 64)
         (images "earth/statue.png"))

       (action
         (name "earth-kick-left-stone")
         (hitbox 16 14 32 64)
         (mirror-action "earth-kick-right-stone"))

       (action
         (name "earth-idle-right-stone")
         (fps 5.0)
         (hitbox 16 14 32 64)
         (images "earth/statue.png"))

       (action
         (name "earth-idle-left-stone")
         (hitbox 16 14 32 64)
         (mirror-action "earth-idle-right-stone"))

       (action
         (name "earth-climbing-right-stone")
         (hitbox 16 14 32 64)
         (images "earth/statue.png"))

       (action
         (name "earth-climbing-left-stone")
         (hitbox 16 14 32 64)
         (mirror-action "earth-climbing-right-stone"))

       (action
         (name "earth-duck-right-stone")
         (hitbox 16 45 32 32)
         (images "earth/statue.png"))

       (action
         (name "earth-duck-left-stone")
         (hitbox 16 45 32 32)
         (mirror-action "earth-duck-right-stone"))

       (action
         (name "earth-backflip-right-stone")
         (hitbox 16 37 32 32)
         (images "earth/statue.png"))

       (action
         (name "earth-backflip-left-stone")
         (hitbox 16 37 32 32)
         (fps 18.0)
         (mirror-action "earth-backflip-right-stone"))

       (action
         (name "earth-buttjump-right-stone")
         (hitbox 16 14 32 64)
         (images "earth/statue.png"))

       (action
         (name "earth-buttjump-left-stone")
         (hitbox 16 14 32 64)
         (mirror-action "earth-buttjump-right-stone"))

; Air Tux

       (action
         (name "air-walk-right")
         (fps 15.0)
         (hitbox 16 14 32 64)
         (clone-action "big-walk-right"))

       (action
         (name "air-walk-left")
         (fps 15.0)
         (hitbox 16 14 32 64)
         (mirror-action "big-walk-right"))

       (action
         (name "air-stand-right")
         (fps 15.0)
         (hitbox 16 14 32 64)
         (clone-action "big-stand-right"))

       (action
         (name "air-stand-left")
         (fps 15.0)
         (hitbox 16 14 32 64)
         (mirror-action "big-stand-right"))

       (action
         (name "air-jump-right")
         (fps 15.0)
         (hitbox 16 14 32 64)
         (clone-action "big-jump-right"))

       (action
         (name "air-jump-left")
         (fps 15.0)
         (hitbox 16 14 32 64)
         (mirror-action "big-jump-right"))

       (action
         (name "air-skid-right")
         (hitbox 16 14 32 64)
         (clone-action "big-skid-right"))

       (action
         (name "air-skid-left")
         (hitbox 16 14 32 64)
         (mirror-action "big-skid-right"))

       (action
         (name "air-kick-right")
         (hitbox 16 14 32 64)
         (clone-action "big-kick-right"))

       (action
         (name "air-kick-left")
         (hitbox 16 14 32 64)
         (mirror-action "big-kick-right"))

       (action
         (name "air-idle-right")
         (fps 5.0)
         (hitbox 16 14 32 64)
         (clone-action "big-idle-right"))

       (action
         (name "air-idle-left")
         (hitbox 16 14 32 64)
         (mirror-action "big-idle-right"))

       (action
         (name "air-climbing-right")
         (fps 15.0)
         (hitbox 9 14 25 64)
         (clone-action "big-climbing-right"))

       (action
         (name "air-climbing-left")
         (fps 15.0)
         (hitbox 9 14 25 64)
         (mirror-action "big-climbing-right"))

       (action
         (name "air-duck-right")
         (hitbox 16 45 32 32)
         (clone-action "big-duck-right"))

       (action
         (name "air-duck-left")
         (hitbox 16 45 32 32)
         (mirror-action "big-duck-right"))

       (action
         (name "air-backflip-right")
         (hitbox 16 37 32 32)
         (clone-action "big-backflip-right"))

       (action
         (name "air-backflip-left")
         (hitbox 16 37 32 32)
         (fps 18.0)
         (mirror-action "big-backflip-right"))

       (action
         (name "air-buttjump-right")
         (hitbox 16 14 32 46)
         (fps 20.0)
         (loops 1)
         (clone-action "big-buttjump-right"))

       (action
         (name "air-buttjump-left")
         (hitbox 16 14 32 46)
         (fps 20.0)
         (loops 1)
         (mirror-action "big-buttjump-right"))

; Santa Tux

       (action
         (name "santa-walk-right")
         (fps 15.0)
         (hitbox 16 14 32 64)
         (clone-action "big-walk-right"))

       (action
         (name "santa-walk-left")
         (fps 15.0)
         (hitbox 16 14 32 64)
         (mirror-action "big-walk-right"))

       (action
         (name "santa-stand-right")
         (fps 15.0)
         (hitbox 16 14 32 64)
         (clone-action "big-stand-right"))

       (action
         (name "santa-stand-left")
         (fps 15.0)
         (hitbox 16 14 32 64)
         (mirror-action "big-stand-right"))

       (action
         (name "santa-jump-right")
         (fps 15.0)
         (hitbox 16 14 32 64)
         (clone-action "big-jump-right"))

       (action
         (name "santa-jump-left")
         (fps 15.0)
         (hitbox 16 14 32 64)
         (mirror-action "big-jump-right"))

       (action
         (name "santa-skid-right")
         (hitbox 16 14 32 64)
         (clone-action "big-skid-right"))

       (action
         (name "santa-skid-left")
         (hitbox 16 14 32 64)
         (mirror-action "big-skid-right"))

       (action
         (name "santa-kick-right")
         (hitbox 16 14 32 64)
         (clone-action "big-kick-right"))

       (action
         (name "santa-kick-left")
         (hitbox 16 14 32 64)
         (mirror-action "big-kick-right"))

       (action
         (name "santa-idle-right")
         (fps 5.0)
         (hitbox 16 14 32 64)
         (clone-action "big-idle-right"))

       (action
         (name "santa-idle-left")
         (hitbox 16 14 32 64)
         (mirror-action "big-idle-right"))

       (action
         (name "santa-climbing-right")
         (fps 15.0)
         (hitbox 9 14 25 64)
         (clone-action "big-climbing-right"))

       (action
         (name "santa-climbing-left")
         (fps 15.0)
         (hitbox 9 14 25 64)
         (mirror-action "big-climbing-right"))

       (action
         (name "santa-duck-right")
         (hitbox 16 45 32 32)
         (clone-action "big-duck-right"))

       (action
         (name "santa-duck-left")
         (hitbox 16 45 32 32)
         (mirror-action "big-duck-right"))

       (action
         (name "santa-backflip-right")
         (hitbox 16 37 32 32)
         (clone-action "big-backflip-right"))

       (action
         (name "santa-backflip-left")
         (hitbox 16 37 32 32)
         (fps 18.0)
         (mirror-action "big-backflip-right"))

       (action
         (name "santa-buttjump-right")
         (hitbox 16 14 32 46)
         (fps 20.0)
         (loops 1)
         (clone-action "big-buttjump-right"))

       (action
         (name "santa-buttjump-left")
         (hitbox 16 14 32 46)
         (fps 20.0)
         (loops 1)
         (mirror-action "big-buttjump-right"))

)
=======
(supertux-sprite

       (action
         (name "gameover")
         (fps 10.0)
         (hitbox 13 6 32 32)
         (images "small/gameover-0.png"
                 "small/gameover-1.png"))


; Small Tux

       (action
         (name "small-walk-right")
         (fps 15.0)
         (hitbox 8 16 32 32)
         (images "small/walk-0.png"
                 "small/walk-1.png"
                 "small/walk-2.png"
                 "small/walk-3.png"
                 "small/walk-4.png"
                 "small/walk-5.png"
                 "small/walk-6.png"
                 "small/walk-7.png"))

       (action
         (name "small-walk-left")
         (fps 15.0)
         (hitbox 8 16 32 32)
         (mirror-action "small-walk-right"))

       (action
         (name "small-run-right")
         (fps 30)
         (hitbox 8 16 32 32)
         (images "small/run-0.png"
                 "small/run-1.png"
                 "small/run-2.png"
                 "small/run-3.png"
                 "small/run-4.png"
                 "small/run-5.png"
                 "small/run-6.png"
                 "small/run-7.png"
                 "small/run-15.png"
                 "small/run-14.png"
                 "small/run-13.png"
                 "small/run-12.png"
                 "small/run-11.png"
                 "small/run-10.png"
                 "small/run-9.png"
                 "small/run-8.png"))

       (action
         (name "small-run-left")
         (fps 25.0)
         (hitbox 8 16 32 32)
         (mirror-action "small-run-right"))

       (action
         (name "small-stand-right")
         (fps 15.0)
         (hitbox 8 16 32 32)
         (images "small/stand-0.png"))

       (action
         (name "small-stand-left")
         (fps 15.0)
         (hitbox 8 16 32 32)
         (mirror-action "small-stand-right"))

       (action
         (name "small-jump-right")
         (fps 15.0)
         (hitbox 8 16 32 32)
         (images "small/jump-0.png"))

       (action
         (name "small-jump-left")
         (fps 15.0)
         (hitbox 8 16 32 32)
         (mirror-action "small-jump-right"))

       (action
         (name "small-swimming-right")
         (fps 15.0)
         (hitbox 8 16 32 32)
         (images "small/swim-0.png"
		 "small/swim-1.png"
		 "small/swim-2.png"
		 "small/swim-3.png"
		 "small/swim-4.png"
		 "small/swim-3.png"
		 "small/swim-2.png"
		 "small/swim-1.png"))

       (action
         (name "small-swimming-left")
         (fps 15.0)
         (hitbox 8 16 32 32)
         (mirror-action "small-swimming-right"))

       (action
         (name "small-skid-right")
         (hitbox 8 17 32 32)
         (images "small/skid-0.png"))

       (action
         (name "small-skid-left")
         (hitbox 8 17 32 32)
         (mirror-action "small-skid-right"))

       (action
         (name "small-kick-right")
         (hitbox 8 16 32 32)
         (images "small/kick-0.png"))

       (action
         (name "small-kick-left")
         (hitbox 8 16 32 32)
         (mirror-action "small-kick-right"))

       (action
         (name "small-idle-right")
         (fps 5.0)
         (hitbox 8 16 32 32)
         (images "small/idle-0.png"
                 "small/idle-1.png"
                 "small/idle-0.png"))

       (action
         (name "small-idle-left")
         (hitbox 8 16 32 32)
         (mirror-action "small-idle-right"))

       (action
         (name "small-climbing-right")
         (hitbox 8 16 32 32)
         (images "small/ladder-0.png"
                 "small/ladder-1.png"
                 "small/ladder-2.png"
                 "small/ladder-3.png"
                 "small/ladder-2.png"
                 "small/ladder-1.png"))

       (action
         (name "small-climbing-left")
         (hitbox 8 16 32 32)
         (mirror-action "small-climbing-right"))

       (action
         (name "grow-right")
         (fps 15.0)
         (hitbox 16 13 32 64)
         (images "small/grow-0.png"
                 "small/grow-1.png"
                 "small/grow-2.png"
                 "small/grow-3.png"
                 "small/grow-4.png"
                 "small/grow-5.png"
                 "small/grow-6.png"))

       (action
         (name "grow-left")
         (hitbox 16 13 32 64)
         (mirror-action "grow-right"))


; Big Tux

       (action
         (name "big-walk-right")
         (fps 15.0)
         (hitbox 16 14 32 64)
         (images "big/walk-0.png"
                 "big/walk-1.png"
                 "big/walk-2.png"
                 "big/walk-3.png"
                 "big/walk-4.png"
                 "big/walk-5.png"))

       (action
         (name "big-walk-left")
         (fps 15.0)
         (hitbox 16 14 32 64)
         (mirror-action "big-walk-right"))

       (action
         (name "big-stand-right")
         (fps 15.0)
         (hitbox 16 14 32 64)
         (images "big/stand-0.png"))

       (action
         (name "big-stand-left")
         (fps 15.0)
         (hitbox 16 14 32 64)
         (mirror-action "big-stand-right"))

       (action
         (name "big-jump-right")
         (fps 15.0)
         (hitbox 16 14 32 64)
         (images "big/jump-0.png"))

       (action
         (name "big-jump-left")
         (fps 15.0)
         (hitbox 16 14 32 64)
         (mirror-action "big-jump-right"))

       (action
         (name "big-swimming-right")
         (fps 15.0)
         (hitbox 16 14 32 64)
         (images "big/swim-0.png"
		 "big/swim-1.png"
		 "big/swim-2.png"
		 "big/swim-3.png"
		 "big/swim-4.png"
		 "big/swim-3.png"
		 "big/swim-2.png"
		 "big/swim-1.png"))

       (action
         (name "big-swimming-left")
         (fps 15.0)
         (hitbox 16 14 32 64)
         (mirror-action "big-swimming-right"))

       (action
         (name "big-skid-right")
         (hitbox 16 14 32 64)
         (images "big/skid-0.png"))

       (action
         (name "big-skid-left")
         (hitbox 16 14 32 64)
         (mirror-action "big-skid-right"))

       (action
         (name "big-kick-right")
         (hitbox 16 14 32 64)
         (images "big/kick-0.png"))

       (action
         (name "big-kick-left")
         (hitbox 16 14 32 64)
         (mirror-action "big-kick-right"))

       (action
         (name "big-idle-right")
         (fps 5.0)
         (hitbox 16 14 32 64)
         (images "big/idle-0.png"
                 "big/idle-1.png"
                 "big/idle-0.png"))

       (action
         (name "big-idle-left")
         (hitbox 16 14 32 64)
         (mirror-action "big-idle-right"))

       (action
         (name "big-climbing-right")
         (hitbox 16 14 32 64)
         (images "big/ladder-0.png"
                 "big/ladder-1.png"
                 "big/ladder-2.png"
                 "big/ladder-3.png"
                 "big/ladder-2.png"
                 "big/ladder-1.png"))

       (action
         (name "big-climbing-left")
         (hitbox 16 14 32 64)
         (mirror-action "big-climbing-right"))

       (action
         (name "big-duck-right")
         (hitbox 16 45 32 32)
         (images "big/duck-0.png"))

       (action
         (name "big-duck-left")
         (hitbox 16 45 32 32)
         (mirror-action "big-duck-right"))

       (action
         (name "big-backflip-right")
         (hitbox 16 37 32 32)
         (images "big/backflip.png"))

       (action
         (name "big-backflip-left")
         (hitbox 16 37 32 32)
         (fps 18.0)
         (mirror-action "big-backflip-right"))

       (action
         (name "big-buttjump-right")
         (hitbox 16 14 32 64)
         (images "big/buttjump-0.png"))

       (action
         (name "big-buttjump-left")
         (hitbox 16 14 32 64)
         (mirror-action "big-buttjump-right"))

; Fire Tux

       (action
         (name "fire-walk-right")
         (fps 15.0)
         (hitbox 16 14 32 64)
         (images "fire/walk-0.png"
                 "fire/walk-1.png"
                 "fire/walk-2.png"
                 "fire/walk-3.png"
                 "fire/walk-4.png"
                 "fire/walk-5.png"))

       (action
         (name "fire-walk-left")
         (fps 15.0)
         (hitbox 16 14 32 64)
         (mirror-action "fire-walk-right"))

       (action
         (name "fire-stand-right")
         (fps 15.0)
         (hitbox 16 14 32 64)
         (images "fire/stand-0.png"))

       (action
         (name "fire-stand-left")
         (fps 15.0)
         (hitbox 16 14 32 64)
         (mirror-action "fire-stand-right"))

       (action
         (name "fire-jump-right")
         (fps 15.0)
         (hitbox 16 14 32 64)
         (images "fire/jump-0.png"))

       (action
         (name "fire-jump-left")
         (fps 15.0)
         (hitbox 16 14 32 64)
         (mirror-action "fire-jump-right"))

       (action
         (name "fire-swimming-right")
         (fps 15.0)
         (hitbox 16 14 32 64)
         (images "fire/swim-0.png"
		 "fire/swim-1.png"
		 "fire/swim-2.png"
		 "fire/swim-3.png"
		 "fire/swim-4.png"
		 "fire/swim-3.png"
		 "fire/swim-2.png"
		 "fire/swim-1.png"))

       (action
         (name "fire-swimming-left")
         (fps 15.0)
         (hitbox 16 14 32 64)
         (mirror-action "fire-swimming-right"))

       (action
         (name "fire-skid-right")
         (hitbox 16 14 32 64)
         (images "fire/skid-0.png"))

       (action
         (name "fire-skid-left")
         (hitbox 16 14 32 64)
         (mirror-action "fire-skid-right"))

       (action
         (name "fire-kick-right")
         (hitbox 16 14 32 64)
         (images "fire/kick-0.png"))

       (action
         (name "fire-kick-left")
         (hitbox 16 14 32 64)
         (mirror-action "fire-kick-right"))

       (action
         (name "fire-idle-right")
         (fps 5.0)
         (hitbox 16 14 32 64)
         (images "fire/idle-0.png"
                 "fire/idle-1.png"
                 "fire/idle-0.png"))

       (action
         (name "fire-idle-left")
         (hitbox 16 14 32 64)
         (mirror-action "fire-idle-right"))

       (action
         (name "fire-climbing-right")
         (hitbox 16 14 32 64)
         (images "fire/ladder-0.png"
                 "fire/ladder-1.png"
                 "fire/ladder-2.png"
                 "fire/ladder-3.png"
                 "fire/ladder-2.png"
                 "fire/ladder-1.png"))

       (action
         (name "fire-climbing-left")
         (hitbox 16 14 32 64)
         (mirror-action "fire-climbing-right"))

       (action
         (name "fire-duck-right")
         (hitbox 16 45 32 32)
         (images "fire/duck-0.png"))

       (action
         (name "fire-duck-left")
         (hitbox 16 45 32 32)
         (mirror-action "fire-duck-right"))

       (action
         (name "fire-backflip-right")
         (hitbox 16 37 32 32)
         (images "fire/backflip.png"))

       (action
         (name "fire-backflip-left")
         (hitbox 16 37 32 32)
         (fps 18.0)
         (mirror-action "fire-backflip-right"))

       (action
         (name "fire-buttjump-right")
         (hitbox 16 14 32 64)
         (images "fire/buttjump-0.png"))

       (action
         (name "fire-buttjump-left")
         (hitbox 16 14 32 64)
         (mirror-action "fire-buttjump-right"))

; Ice Tux

       (action
         (name "ice-walk-right")
         (fps 15.0)
         (hitbox 16 14 32 64)
         (images "ice/walk-0.png"
                 "ice/walk-1.png"
                 "ice/walk-2.png"
                 "ice/walk-3.png"
                 "ice/walk-4.png"
                 "ice/walk-5.png"))

       (action
         (name "ice-walk-left")
         (fps 15.0)
         (hitbox 16 14 32 64)
         (mirror-action "ice-walk-right"))

       (action
         (name "ice-stand-right")
         (fps 15.0)
         (hitbox 16 14 32 64)
         (images "ice/stand-0.png"))

       (action
         (name "ice-stand-left")
         (fps 15.0)
         (hitbox 16 14 32 64)
         (mirror-action "ice-stand-right"))

       (action
         (name "ice-jump-right")
         (fps 15.0)
         (hitbox 16 14 32 64)
         (images "ice/jump-0.png"))

       (action
         (name "ice-jump-left")
         (fps 15.0)
         (hitbox 16 14 32 64)
         (mirror-action "ice-jump-right"))

       (action
         (name "ice-swimming-right")
         (fps 15.0)
         (hitbox 16 14 32 64)
         (images "ice/swim-0.png"
		 "ice/swim-1.png"
		 "ice/swim-2.png"
		 "ice/swim-3.png"
		 "ice/swim-4.png"
		 "ice/swim-3.png"
		 "ice/swim-2.png"
		 "ice/swim-1.png"))

       (action
         (name "ice-swimming-left")
         (fps 15.0)
         (hitbox 16 14 32 64)
         (mirror-action "ice-swimming-right"))

       (action
         (name "ice-skid-right")
         (hitbox 16 14 32 64)
         (images "ice/skid-0.png"))

       (action
         (name "ice-skid-left")
         (hitbox 16 14 32 64)
         (mirror-action "ice-skid-right"))

       (action
         (name "ice-kick-right")
         (hitbox 16 14 32 64)
         (images "ice/kick-0.png"))

       (action
         (name "ice-kick-left")
         (hitbox 16 14 32 64)
         (mirror-action "ice-kick-right"))

       (action
         (name "ice-idle-right")
         (fps 5.0)
         (hitbox 16 14 32 64)
         (images "ice/idle-0.png"
                 "ice/idle-1.png"
                 "ice/idle-0.png"))

       (action
         (name "ice-idle-left")
         (hitbox 16 14 32 64)
         (mirror-action "ice-idle-right"))

       (action
         (name "ice-climbing-right")
         (hitbox 16 14 32 64)
         (images "ice/ladder-0.png"
                 "ice/ladder-1.png"
                 "ice/ladder-2.png"
                 "ice/ladder-3.png"
                 "ice/ladder-2.png"
                 "ice/ladder-1.png"))

       (action
         (name "ice-climbing-left")
         (hitbox 16 14 32 64)
         (mirror-action "ice-climbing-right"))

       (action
         (name "ice-duck-right")
         (hitbox 16 45 32 32)
         (images "ice/duck-0.png"))

       (action
         (name "ice-duck-left")
         (hitbox 16 45 32 32)
         (mirror-action "ice-duck-right"))

       (action
         (name "ice-backflip-right")
         (hitbox 16 37 32 32)
         (images "ice/backflip.png"))

       (action
         (name "ice-backflip-left")
         (hitbox 16 37 32 32)
         (fps 18.0)
         (mirror-action "ice-backflip-right"))

       (action
         (name "ice-buttjump-right")
         (hitbox 16 14 32 64)
         (images "ice/buttjump-0.png"))

       (action
         (name "ice-buttjump-left")
         (hitbox 16 14 32 64)
         (mirror-action "ice-buttjump-right"))

; Air Tux

       (action
         (name "air-walk-right")
         (fps 15.0)
         (hitbox 16 14 32 64)
         (images "big/walk-0.png"
                 "big/walk-1.png"
                 "big/walk-2.png"
                 "big/walk-3.png"
                 "big/walk-4.png"
                 "big/walk-5.png"))

       (action
         (name "air-walk-left")
         (fps 15.0)
         (hitbox 16 14 32 64)
         (mirror-action "air-walk-right"))

       (action
         (name "air-stand-right")
         (fps 15.0)
         (hitbox 16 14 32 64)
         (images "big/stand-0.png"))

       (action
         (name "air-stand-left")
         (fps 15.0)
         (hitbox 16 14 32 64)
         (mirror-action "air-stand-right"))

       (action
         (name "air-jump-right")
         (fps 15.0)
         (hitbox 16 14 32 64)
         (images "big/jump-0.png"))

       (action
         (name "air-jump-left")
         (fps 15.0)
         (hitbox 16 14 32 64)
         (mirror-action "air-jump-right"))

       (action
         (name "air-swimming-right")
         (fps 15.0)
         (hitbox 16 14 32 64)
         (images "big/swim-0.png"
		 "big/swim-1.png"
		 "big/swim-2.png"
		 "big/swim-3.png"
		 "big/swim-4.png"
		 "big/swim-3.png"
		 "big/swim-2.png"
		 "big/swim-1.png"))

       (action
         (name "air-swimming-left")
         (fps 15.0)
         (hitbox 16 14 32 64)
         (mirror-action "air-swimming-right"))

       (action
         (name "air-skid-right")
         (hitbox 16 14 32 64)
         (images "big/skid-0.png"))

       (action
         (name "air-skid-left")
         (hitbox 16 14 32 64)
         (mirror-action "air-skid-right"))

       (action
         (name "air-kick-right")
         (hitbox 16 14 32 64)
         (images "big/kick-0.png"))

       (action
         (name "air-kick-left")
         (hitbox 16 14 32 64)
         (mirror-action "air-kick-right"))

       (action
         (name "air-idle-right")
         (fps 5.0)
         (hitbox 16 14 32 64)
         (images "big/idle-0.png"
                 "big/idle-1.png"
                 "big/idle-0.png"))

       (action
         (name "air-idle-left")
         (hitbox 16 14 32 64)
         (mirror-action "air-idle-right"))

       (action
         (name "air-climbing-right")
         (hitbox 16 14 32 64)
         (images "big/ladder-0.png"
                 "big/ladder-1.png"
                 "big/ladder-2.png"
                 "big/ladder-3.png"
                 "big/ladder-2.png"
                 "big/ladder-1.png"))

       (action
         (name "air-climbing-left")
         (hitbox 16 14 32 64)
         (mirror-action "air-climbing-right"))

       (action
         (name "air-duck-right")
         (hitbox 16 45 32 32)
         (images "big/duck-0.png"))

       (action
         (name "air-duck-left")
         (hitbox 16 45 32 32)
         (mirror-action "air-duck-right"))

       (action
         (name "air-backflip-right")
         (hitbox 16 37 32 32)
         (images "big/backflip.png"))

       (action
         (name "air-backflip-left")
         (hitbox 16 37 32 32)
         (fps 18.0)
         (mirror-action "air-backflip-right"))

       (action
         (name "air-buttjump-right")
         (hitbox 16 14 32 64)
         (images "big/buttjump-0.png"))

       (action
         (name "air-buttjump-left")
         (hitbox 16 14 32 64)
         (mirror-action "air-buttjump-right"))

; Earth Tux

       (action
         (name "earth-walk-right")
         (fps 15.0)
         (hitbox 16 14 32 64)
         (images "big/walk-0.png"
                 "big/walk-1.png"
                 "big/walk-2.png"
                 "big/walk-3.png"
                 "big/walk-4.png"
                 "big/walk-5.png"))

       (action
         (name "earth-walk-left")
         (fps 15.0)
         (hitbox 16 14 32 64)
         (mirror-action "earth-walk-right"))

       (action
         (name "earth-stand-right")
         (fps 15.0)
         (hitbox 16 14 32 64)
         (images "big/stand-0.png"))

       (action
         (name "earth-stand-left")
         (fps 15.0)
         (hitbox 16 14 32 64)
         (mirror-action "earth-stand-right"))

       (action
         (name "earth-jump-right")
         (fps 15.0)
         (hitbox 16 14 32 64)
         (images "big/jump-0.png"))

       (action
         (name "earth-jump-left")
         (fps 15.0)
         (hitbox 16 14 32 64)
         (mirror-action "earth-jump-right"))

       (action
         (name "earth-swimming-right")
         (fps 15.0)
         (hitbox 16 14 32 64)
         (images "big/swim-0.png"
		 "big/swim-1.png"
		 "big/swim-2.png"
		 "big/swim-3.png"
		 "big/swim-4.png"
		 "big/swim-3.png"
		 "big/swim-2.png"
		 "big/swim-1.png"))

       (action
         (name "earth-swimming-left")
         (fps 15.0)
         (hitbox 16 14 32 64)
         (mirror-action "earth-swimming-right"))

       (action
         (name "earth-skid-right")
         (hitbox 16 14 32 64)
         (images "big/skid-0.png"))

       (action
         (name "earth-skid-left")
         (hitbox 16 14 32 64)
         (mirror-action "earth-skid-right"))

       (action
         (name "earth-kick-right")
         (hitbox 16 14 32 64)
         (images "big/kick-0.png"))

       (action
         (name "earth-kick-left")
         (hitbox 16 14 32 64)
         (mirror-action "earth-kick-right"))

       (action
         (name "earth-idle-right")
         (fps 5.0)
         (hitbox 16 14 32 64)
         (images "big/idle-0.png"
                 "big/idle-1.png"
                 "big/idle-0.png"))

       (action
         (name "earth-idle-left")
         (hitbox 16 14 32 64)
         (mirror-action "earth-idle-right"))

       (action
         (name "earth-climbing-right")
         (hitbox 16 14 32 64)
         (images "big/ladder-0.png"
                 "big/ladder-1.png"
                 "big/ladder-2.png"
                 "big/ladder-3.png"
                 "big/ladder-2.png"
                 "big/ladder-1.png"))

       (action
         (name "earth-climbing-left")
         (hitbox 16 14 32 64)
         (mirror-action "earth-climbing-right"))

       (action
         (name "earth-duck-right")
         (hitbox 16 45 32 32)
         (images "big/duck-0.png"))

       (action
         (name "earth-duck-left")
         (hitbox 16 45 32 32)
         (mirror-action "earth-duck-right"))

       (action
         (name "earth-backflip-right")
         (hitbox 16 37 32 32)
         (images "big/backflip.png"))

       (action
         (name "earth-backflip-left")
         (hitbox 16 37 32 32)
         (fps 18.0)
         (mirror-action "earth-backflip-right"))

       (action
         (name "earth-buttjump-right")
         (hitbox 16 14 32 64)
         (images "big/buttjump-0.png"))

       (action
         (name "earth-buttjump-left")
         (hitbox 16 14 32 64)
         (mirror-action "earth-buttjump-right"))

; Stone Tux

       (action
         (name "earth-walk-right-stone")
         (fps 15.0)
         (hitbox 16 14 32 64)
         (images "earth/walk.png"))

       (action
         (name "earth-walk-left-stone")
         (fps 15.0)
         (hitbox 16 14 32 64)
         (mirror-action "earth-walk-right-stone"))

       (action
         (name "earth-stand-right-stone")
         (fps 15.0)
         (hitbox 16 14 32 64)
         (images "earth/stand.png"))

       (action
         (name "earth-stand-left-stone")
         (fps 15.0)
         (hitbox 16 14 32 64)
         (mirror-action "earth-stand-right-stone"))

       (action
         (name "earth-jump-right-stone")
         (fps 15.0)
         (hitbox 16 14 32 64)
         (images "earth/jump.png"))

       (action
         (name "earth-jump-left-stone")
         (fps 15.0)
         (hitbox 16 14 32 64)
         (mirror-action "earth-jump-right-stone"))

       (action
         (name "earth-skid-right-stone")
         (hitbox 16 14 32 64)
         (images "earth/skid.png"))

       (action
         (name "earth-skid-left-stone")
         (hitbox 16 14 32 64)
         (mirror-action "earth-skid-right-stone"))

       (action
         (name "earth-kick-right-stone")
         (hitbox 16 14 32 64)
         (images "earth/kick.png"))

       (action
         (name "earth-kick-left-stone")
         (hitbox 16 14 32 64)
         (mirror-action "earth-kick-right-stone"))

       (action
         (name "earth-idle-right-stone")
         (fps 5.0)
         (hitbox 16 14 32 64)
         (images "earth/head.png"))

       (action
         (name "earth-idle-left-stone")
         (hitbox 16 14 32 64)
         (mirror-action "earth-idle-right-stone"))

       (action
         (name "earth-climbing-right-stone")
         (hitbox 16 14 32 64)
         (images "earth/ladder.png"))

       (action
         (name "earth-climbing-left-stone")
         (hitbox 16 14 32 64)
         (mirror-action "earth-climbing-right-stone"))

       (action
         (name "earth-duck-right-stone")
         (hitbox 16 45 32 32)
         (images "earth/duck.png"))

       (action
         (name "earth-duck-left-stone")
         (hitbox 16 45 32 32)
         (mirror-action "earth-duck-right-stone"))

       (action
         (name "earth-backflip-right-stone")
         (hitbox 16 37 32 32)
         (images "earth/backflip.png"))

       (action
         (name "earth-backflip-left-stone")
         (hitbox 16 37 32 32)
         (fps 18.0)
         (mirror-action "earth-backflip-right-stone"))

       (action
         (name "earth-buttjump-right-stone")
         (hitbox 16 14 32 64)
         (images "earth/buttjump.png"))

       (action
         (name "earth-buttjump-left-stone")
         (hitbox 16 14 32 64)
         (mirror-action "earth-buttjump-right-stone"))

; Santa Tux
       (action
         (name "santa-walk-right")
         (fps 15.0)
         (hitbox 16 14 32 64)
         (images "big/walk-0.png"
                 "big/walk-1.png"
                 "big/walk-2.png"
                 "big/walk-3.png"
                 "big/walk-4.png"
                 "big/walk-5.png"))

       (action
         (name "santa-walk-left")
         (fps 15.0)
         (hitbox 16 14 32 64)
         (mirror-action "santa-walk-right"))

       (action
         (name "santa-stand-right")
         (fps 15.0)
         (hitbox 16 14 32 64)
         (images "big/stand-0.png"))

       (action
         (name "santa-stand-left")
         (fps 15.0)
         (hitbox 16 14 32 64)
         (mirror-action "santa-stand-right"))

       (action
         (name "santa-jump-right")
         (fps 15.0)
         (hitbox 16 14 32 64)
         (images "big/jump-0.png"))

       (action
         (name "santa-jump-left")
         (fps 15.0)
         (hitbox 16 14 32 64)
         (mirror-action "santa-jump-right"))

       (action
         (name "santa-skid-right")
         (hitbox 16 14 32 64)
         (images "big/skid-0.png"))

       (action
         (name "santa-skid-left")
         (hitbox 16 14 32 64)
         (mirror-action "santa-skid-right"))

       (action
         (name "santa-kick-right")
         (hitbox 16 14 32 64)
         (images "big/kick-0.png"))

       (action
         (name "santa-kick-left")
         (hitbox 16 14 32 64)
         (mirror-action "santa-kick-right"))

       (action
         (name "santa-idle-right")
         (fps 5.0)
         (hitbox 16 14 32 64)
         (images "big/idle-0.png"
                 "big/idle-1.png"
                 "big/idle-0.png"))

       (action
         (name "santa-idle-left")
         (hitbox 16 14 32 64)
         (mirror-action "santa-idle-right"))

       (action
         (name "santa-climbing-right")
         (hitbox 16 14 32 64)
         (images "big/ladder-0.png"
                 "big/ladder-1.png"
                 "big/ladder-2.png"
                 "big/ladder-3.png"
                 "big/ladder-2.png"
                 "big/ladder-1.png"))

       (action
         (name "santa-climbing-left")
         (hitbox 16 14 32 64)
         (mirror-action "santa-climbing-right"))

       (action
         (name "santa-duck-right")
         (hitbox 16 45 32 32)
         (images "big/duck-0.png"))

       (action
         (name "santa-duck-left")
         (hitbox 16 45 32 32)
         (mirror-action "santa-duck-right"))

       (action
         (name "santa-backflip-right")
         (hitbox 16 37 32 32)
         (images "big/backflip.png"))

       (action
         (name "santa-backflip-left")
         (hitbox 16 37 32 32)
         (fps 18.0)
         (mirror-action "santa-backflip-right"))

       (action
         (name "santa-buttjump-right")
         (hitbox 16 14 32 64)
         (images "big/buttjump-0.png"))

       (action
         (name "santa-buttjump-left")
         (hitbox 16 14 32 64)
         (mirror-action "santa-buttjump-right"))

)
>>>>>>> cff76f17
<|MERGE_RESOLUTION|>--- conflicted
+++ resolved
@@ -1,4 +1,3 @@
-<<<<<<< HEAD
 (supertux-sprite
 
        (action
@@ -66,6 +65,25 @@
          (hitbox 8 16 32 32)
          (mirror-action "small-jump-right"))
 
+        (action
+         (name "small-swimming-right")
+         (fps 15.0)
+         (hitbox 8 16 32 32)
+         (images "small/swim-0.png"
+		 "small/swim-1.png"
+		 "small/swim-2.png"
+		 "small/swim-3.png"
+		 "small/swim-4.png"
+		 "small/swim-3.png"
+		 "small/swim-2.png"
+		 "small/swim-1.png"))
+
+       (action
+         (name "small-swimming-left")
+         (fps 15.0)
+         (hitbox 8 16 32 32)
+         (mirror-action "small-swimming-right"))
+
        (action
          (name "small-skid-right")
          (hitbox 8 17 32 32)
@@ -180,6 +198,25 @@
          (fps 15.0)
          (hitbox 16 14 32 64)
          (mirror-action "big-jump-right"))
+         
+        (action
+         (name "big-swimming-right")
+         (fps 15.0)
+         (hitbox 16 14 32 64)
+         (images "big/swim-0.png"
+		 "big/swim-1.png"
+		 "big/swim-2.png"
+		 "big/swim-3.png"
+		 "big/swim-4.png"
+		 "big/swim-3.png"
+		 "big/swim-2.png"
+		 "big/swim-1.png"))
+
+       (action
+         (name "big-swimming-left")
+         (fps 15.0)
+         (hitbox 16 14 32 64)
+         (mirror-action "big-swimming-right"))
 
        (action
          (name "big-skid-right")
@@ -311,6 +348,25 @@
          (hitbox 16 14 32 64)
          (mirror-action "big-jump-right"))
 
+        (action
+         (name "fire-swimming-right")
+         (fps 15.0)
+         (hitbox 16 14 32 64)
+         (images "fire/swim-0.png"
+		 "fire/swim-1.png"
+		 "fire/swim-2.png"
+		 "fire/swim-3.png"
+		 "fire/swim-4.png"
+		 "fire/swim-3.png"
+		 "fire/swim-2.png"
+		 "fire/swim-1.png"))
+
+       (action
+         (name "fire-swimming-left")
+         (fps 15.0)
+         (hitbox 16 14 32 64)
+         (mirror-action "fire-swimming-right"))
+
        (action
          (name "fire-skid-right")
          (hitbox 16 14 32 64)
@@ -427,6 +483,25 @@
          (hitbox 16 14 32 64)
          (mirror-action "big-jump-right"))
 
+        (action
+         (name "ice-swimming-right")
+         (fps 15.0)
+         (hitbox 16 14 32 64)
+         (images "ice/swim-0.png"
+		 "ice/swim-1.png"
+		 "ice/swim-2.png"
+		 "ice/swim-3.png"
+		 "ice/swim-4.png"
+		 "ice/swim-3.png"
+		 "ice/swim-2.png"
+		 "ice/swim-1.png"))
+
+       (action
+         (name "ice-swimming-left")
+         (fps 15.0)
+         (hitbox 16 14 32 64)
+         (mirror-action "ice-swimming-right"))
+
        (action
          (name "ice-skid-right")
          (hitbox 16 14 32 64)
@@ -542,641 +617,9 @@
          (fps 15.0)
          (hitbox 16 14 32 64)
          (mirror-action "big-jump-right"))
-
-       (action
-         (name "earth-skid-right")
-         (hitbox 16 14 32 64)
-         (clone-action "big-skid-right"))
-
-       (action
-         (name "earth-skid-left")
-         (hitbox 16 14 32 64)
-         (mirror-action "big-skid-right"))
-
-       (action
-         (name "earth-kick-right")
-         (hitbox 16 14 32 64)
-         (clone-action "big-kick-right"))
-
-       (action
-         (name "earth-kick-left")
-         (hitbox 16 14 32 64)
-         (mirror-action "big-kick-right"))
-
-       (action
-         (name "earth-idle-right")
-         (fps 5.0)
-         (hitbox 16 14 32 64)
-         (clone-action "big-idle-right"))
-
-       (action
-         (name "earth-idle-left")
-         (hitbox 16 14 32 64)
-         (mirror-action "big-idle-right"))
-
-       (action
-         (name "earth-climbing-right")
-         (fps 15.0)
-         (hitbox 9 14 25 64)
-         (clone-action "big-climbing-right"))
-
-       (action
-         (name "earth-climbing-left")
-         (fps 15.0)
-         (hitbox 9 14 25 64)
-         (mirror-action "big-climbing-right"))
-
-       (action
-         (name "earth-duck-right")
-         (hitbox 16 45 32 32)
-         (clone-action "big-duck-right"))
-
-       (action
-         (name "earth-duck-left")
-         (hitbox 16 45 32 32)
-         (mirror-action "big-duck-right"))
-
-       (action
-         (name "earth-backflip-right")
-         (hitbox 16 37 32 32)
-         (clone-action "big-backflip-right"))
-
-       (action
-         (name "earth-backflip-left")
-         (hitbox 16 37 32 32)
-         (fps 18.0)
-         (mirror-action "big-backflip-right"))
-
-       (action
-         (name "earth-buttjump-right")
-         (hitbox 16 14 32 46)
-         (fps 20.0)
-         (loops 1)
-         (clone-action "big-buttjump-right"))
-
-       (action
-         (name "earth-buttjump-left")
-         (hitbox 16 14 32 46)
-         (fps 20.0)
-         (loops 1)
-         (mirror-action "big-buttjump-right"))
-
-; Stone Tux
-
-       (action
-         (name "earth-walk-right-stone")
-         (fps 15.0)
-         (hitbox 16 14 32 64)
-         (images "earth/statue.png"))
-
-       (action
-         (name "earth-walk-left-stone")
-         (fps 15.0)
-         (hitbox 16 14 32 64)
-         (mirror-action "earth-walk-right-stone"))
-
-       (action
-         (name "earth-stand-right-stone")
-         (fps 15.0)
-         (hitbox 16 14 32 64)
-         (images "earth/statue.png"))
-
-       (action
-         (name "earth-stand-left-stone")
-         (fps 15.0)
-         (hitbox 16 14 32 64)
-         (mirror-action "earth-stand-right-stone"))
-
-       (action
-         (name "earth-jump-right-stone")
-         (fps 15.0)
-         (hitbox 16 14 32 64)
-         (images "earth/statue.png"))
-
-       (action
-         (name "earth-jump-left-stone")
-         (fps 15.0)
-         (hitbox 16 14 32 64)
-         (mirror-action "earth-jump-right-stone"))
-
-       (action
-         (name "earth-skid-right-stone")
-         (hitbox 16 14 32 64)
-         (images "earth/statue.png"))
-
-       (action
-         (name "earth-skid-left-stone")
-         (hitbox 16 14 32 64)
-         (mirror-action "earth-skid-right-stone"))
-
-       (action
-         (name "earth-kick-right-stone")
-         (hitbox 16 14 32 64)
-         (images "earth/statue.png"))
-
-       (action
-         (name "earth-kick-left-stone")
-         (hitbox 16 14 32 64)
-         (mirror-action "earth-kick-right-stone"))
-
-       (action
-         (name "earth-idle-right-stone")
-         (fps 5.0)
-         (hitbox 16 14 32 64)
-         (images "earth/statue.png"))
-
-       (action
-         (name "earth-idle-left-stone")
-         (hitbox 16 14 32 64)
-         (mirror-action "earth-idle-right-stone"))
-
-       (action
-         (name "earth-climbing-right-stone")
-         (hitbox 16 14 32 64)
-         (images "earth/statue.png"))
-
-       (action
-         (name "earth-climbing-left-stone")
-         (hitbox 16 14 32 64)
-         (mirror-action "earth-climbing-right-stone"))
-
-       (action
-         (name "earth-duck-right-stone")
-         (hitbox 16 45 32 32)
-         (images "earth/statue.png"))
-
-       (action
-         (name "earth-duck-left-stone")
-         (hitbox 16 45 32 32)
-         (mirror-action "earth-duck-right-stone"))
-
-       (action
-         (name "earth-backflip-right-stone")
-         (hitbox 16 37 32 32)
-         (images "earth/statue.png"))
-
-       (action
-         (name "earth-backflip-left-stone")
-         (hitbox 16 37 32 32)
-         (fps 18.0)
-         (mirror-action "earth-backflip-right-stone"))
-
-       (action
-         (name "earth-buttjump-right-stone")
-         (hitbox 16 14 32 64)
-         (images "earth/statue.png"))
-
-       (action
-         (name "earth-buttjump-left-stone")
-         (hitbox 16 14 32 64)
-         (mirror-action "earth-buttjump-right-stone"))
-
-; Air Tux
-
-       (action
-         (name "air-walk-right")
-         (fps 15.0)
-         (hitbox 16 14 32 64)
-         (clone-action "big-walk-right"))
-
-       (action
-         (name "air-walk-left")
-         (fps 15.0)
-         (hitbox 16 14 32 64)
-         (mirror-action "big-walk-right"))
-
-       (action
-         (name "air-stand-right")
-         (fps 15.0)
-         (hitbox 16 14 32 64)
-         (clone-action "big-stand-right"))
-
-       (action
-         (name "air-stand-left")
-         (fps 15.0)
-         (hitbox 16 14 32 64)
-         (mirror-action "big-stand-right"))
-
-       (action
-         (name "air-jump-right")
-         (fps 15.0)
-         (hitbox 16 14 32 64)
-         (clone-action "big-jump-right"))
-
-       (action
-         (name "air-jump-left")
-         (fps 15.0)
-         (hitbox 16 14 32 64)
-         (mirror-action "big-jump-right"))
-
-       (action
-         (name "air-skid-right")
-         (hitbox 16 14 32 64)
-         (clone-action "big-skid-right"))
-
-       (action
-         (name "air-skid-left")
-         (hitbox 16 14 32 64)
-         (mirror-action "big-skid-right"))
-
-       (action
-         (name "air-kick-right")
-         (hitbox 16 14 32 64)
-         (clone-action "big-kick-right"))
-
-       (action
-         (name "air-kick-left")
-         (hitbox 16 14 32 64)
-         (mirror-action "big-kick-right"))
-
-       (action
-         (name "air-idle-right")
-         (fps 5.0)
-         (hitbox 16 14 32 64)
-         (clone-action "big-idle-right"))
-
-       (action
-         (name "air-idle-left")
-         (hitbox 16 14 32 64)
-         (mirror-action "big-idle-right"))
-
-       (action
-         (name "air-climbing-right")
-         (fps 15.0)
-         (hitbox 9 14 25 64)
-         (clone-action "big-climbing-right"))
-
-       (action
-         (name "air-climbing-left")
-         (fps 15.0)
-         (hitbox 9 14 25 64)
-         (mirror-action "big-climbing-right"))
-
-       (action
-         (name "air-duck-right")
-         (hitbox 16 45 32 32)
-         (clone-action "big-duck-right"))
-
-       (action
-         (name "air-duck-left")
-         (hitbox 16 45 32 32)
-         (mirror-action "big-duck-right"))
-
-       (action
-         (name "air-backflip-right")
-         (hitbox 16 37 32 32)
-         (clone-action "big-backflip-right"))
-
-       (action
-         (name "air-backflip-left")
-         (hitbox 16 37 32 32)
-         (fps 18.0)
-         (mirror-action "big-backflip-right"))
-
-       (action
-         (name "air-buttjump-right")
-         (hitbox 16 14 32 46)
-         (fps 20.0)
-         (loops 1)
-         (clone-action "big-buttjump-right"))
-
-       (action
-         (name "air-buttjump-left")
-         (hitbox 16 14 32 46)
-         (fps 20.0)
-         (loops 1)
-         (mirror-action "big-buttjump-right"))
-
-; Santa Tux
-
-       (action
-         (name "santa-walk-right")
-         (fps 15.0)
-         (hitbox 16 14 32 64)
-         (clone-action "big-walk-right"))
-
-       (action
-         (name "santa-walk-left")
-         (fps 15.0)
-         (hitbox 16 14 32 64)
-         (mirror-action "big-walk-right"))
-
-       (action
-         (name "santa-stand-right")
-         (fps 15.0)
-         (hitbox 16 14 32 64)
-         (clone-action "big-stand-right"))
-
-       (action
-         (name "santa-stand-left")
-         (fps 15.0)
-         (hitbox 16 14 32 64)
-         (mirror-action "big-stand-right"))
-
-       (action
-         (name "santa-jump-right")
-         (fps 15.0)
-         (hitbox 16 14 32 64)
-         (clone-action "big-jump-right"))
-
-       (action
-         (name "santa-jump-left")
-         (fps 15.0)
-         (hitbox 16 14 32 64)
-         (mirror-action "big-jump-right"))
-
-       (action
-         (name "santa-skid-right")
-         (hitbox 16 14 32 64)
-         (clone-action "big-skid-right"))
-
-       (action
-         (name "santa-skid-left")
-         (hitbox 16 14 32 64)
-         (mirror-action "big-skid-right"))
-
-       (action
-         (name "santa-kick-right")
-         (hitbox 16 14 32 64)
-         (clone-action "big-kick-right"))
-
-       (action
-         (name "santa-kick-left")
-         (hitbox 16 14 32 64)
-         (mirror-action "big-kick-right"))
-
-       (action
-         (name "santa-idle-right")
-         (fps 5.0)
-         (hitbox 16 14 32 64)
-         (clone-action "big-idle-right"))
-
-       (action
-         (name "santa-idle-left")
-         (hitbox 16 14 32 64)
-         (mirror-action "big-idle-right"))
-
-       (action
-         (name "santa-climbing-right")
-         (fps 15.0)
-         (hitbox 9 14 25 64)
-         (clone-action "big-climbing-right"))
-
-       (action
-         (name "santa-climbing-left")
-         (fps 15.0)
-         (hitbox 9 14 25 64)
-         (mirror-action "big-climbing-right"))
-
-       (action
-         (name "santa-duck-right")
-         (hitbox 16 45 32 32)
-         (clone-action "big-duck-right"))
-
-       (action
-         (name "santa-duck-left")
-         (hitbox 16 45 32 32)
-         (mirror-action "big-duck-right"))
-
-       (action
-         (name "santa-backflip-right")
-         (hitbox 16 37 32 32)
-         (clone-action "big-backflip-right"))
-
-       (action
-         (name "santa-backflip-left")
-         (hitbox 16 37 32 32)
-         (fps 18.0)
-         (mirror-action "big-backflip-right"))
-
-       (action
-         (name "santa-buttjump-right")
-         (hitbox 16 14 32 46)
-         (fps 20.0)
-         (loops 1)
-         (clone-action "big-buttjump-right"))
-
-       (action
-         (name "santa-buttjump-left")
-         (hitbox 16 14 32 46)
-         (fps 20.0)
-         (loops 1)
-         (mirror-action "big-buttjump-right"))
-
-)
-=======
-(supertux-sprite
-
-       (action
-         (name "gameover")
-         (fps 10.0)
-         (hitbox 13 6 32 32)
-         (images "small/gameover-0.png"
-                 "small/gameover-1.png"))
-
-
-; Small Tux
-
-       (action
-         (name "small-walk-right")
-         (fps 15.0)
-         (hitbox 8 16 32 32)
-         (images "small/walk-0.png"
-                 "small/walk-1.png"
-                 "small/walk-2.png"
-                 "small/walk-3.png"
-                 "small/walk-4.png"
-                 "small/walk-5.png"
-                 "small/walk-6.png"
-                 "small/walk-7.png"))
-
-       (action
-         (name "small-walk-left")
-         (fps 15.0)
-         (hitbox 8 16 32 32)
-         (mirror-action "small-walk-right"))
-
-       (action
-         (name "small-run-right")
-         (fps 30)
-         (hitbox 8 16 32 32)
-         (images "small/run-0.png"
-                 "small/run-1.png"
-                 "small/run-2.png"
-                 "small/run-3.png"
-                 "small/run-4.png"
-                 "small/run-5.png"
-                 "small/run-6.png"
-                 "small/run-7.png"
-                 "small/run-15.png"
-                 "small/run-14.png"
-                 "small/run-13.png"
-                 "small/run-12.png"
-                 "small/run-11.png"
-                 "small/run-10.png"
-                 "small/run-9.png"
-                 "small/run-8.png"))
-
-       (action
-         (name "small-run-left")
-         (fps 25.0)
-         (hitbox 8 16 32 32)
-         (mirror-action "small-run-right"))
-
-       (action
-         (name "small-stand-right")
-         (fps 15.0)
-         (hitbox 8 16 32 32)
-         (images "small/stand-0.png"))
-
-       (action
-         (name "small-stand-left")
-         (fps 15.0)
-         (hitbox 8 16 32 32)
-         (mirror-action "small-stand-right"))
-
-       (action
-         (name "small-jump-right")
-         (fps 15.0)
-         (hitbox 8 16 32 32)
-         (images "small/jump-0.png"))
-
-       (action
-         (name "small-jump-left")
-         (fps 15.0)
-         (hitbox 8 16 32 32)
-         (mirror-action "small-jump-right"))
-
-       (action
-         (name "small-swimming-right")
-         (fps 15.0)
-         (hitbox 8 16 32 32)
-         (images "small/swim-0.png"
-		 "small/swim-1.png"
-		 "small/swim-2.png"
-		 "small/swim-3.png"
-		 "small/swim-4.png"
-		 "small/swim-3.png"
-		 "small/swim-2.png"
-		 "small/swim-1.png"))
-
-       (action
-         (name "small-swimming-left")
-         (fps 15.0)
-         (hitbox 8 16 32 32)
-         (mirror-action "small-swimming-right"))
-
-       (action
-         (name "small-skid-right")
-         (hitbox 8 17 32 32)
-         (images "small/skid-0.png"))
-
-       (action
-         (name "small-skid-left")
-         (hitbox 8 17 32 32)
-         (mirror-action "small-skid-right"))
-
-       (action
-         (name "small-kick-right")
-         (hitbox 8 16 32 32)
-         (images "small/kick-0.png"))
-
-       (action
-         (name "small-kick-left")
-         (hitbox 8 16 32 32)
-         (mirror-action "small-kick-right"))
-
-       (action
-         (name "small-idle-right")
-         (fps 5.0)
-         (hitbox 8 16 32 32)
-         (images "small/idle-0.png"
-                 "small/idle-1.png"
-                 "small/idle-0.png"))
-
-       (action
-         (name "small-idle-left")
-         (hitbox 8 16 32 32)
-         (mirror-action "small-idle-right"))
-
-       (action
-         (name "small-climbing-right")
-         (hitbox 8 16 32 32)
-         (images "small/ladder-0.png"
-                 "small/ladder-1.png"
-                 "small/ladder-2.png"
-                 "small/ladder-3.png"
-                 "small/ladder-2.png"
-                 "small/ladder-1.png"))
-
-       (action
-         (name "small-climbing-left")
-         (hitbox 8 16 32 32)
-         (mirror-action "small-climbing-right"))
-
-       (action
-         (name "grow-right")
-         (fps 15.0)
-         (hitbox 16 13 32 64)
-         (images "small/grow-0.png"
-                 "small/grow-1.png"
-                 "small/grow-2.png"
-                 "small/grow-3.png"
-                 "small/grow-4.png"
-                 "small/grow-5.png"
-                 "small/grow-6.png"))
-
-       (action
-         (name "grow-left")
-         (hitbox 16 13 32 64)
-         (mirror-action "grow-right"))
-
-
-; Big Tux
-
-       (action
-         (name "big-walk-right")
-         (fps 15.0)
-         (hitbox 16 14 32 64)
-         (images "big/walk-0.png"
-                 "big/walk-1.png"
-                 "big/walk-2.png"
-                 "big/walk-3.png"
-                 "big/walk-4.png"
-                 "big/walk-5.png"))
-
-       (action
-         (name "big-walk-left")
-         (fps 15.0)
-         (hitbox 16 14 32 64)
-         (mirror-action "big-walk-right"))
-
-       (action
-         (name "big-stand-right")
-         (fps 15.0)
-         (hitbox 16 14 32 64)
-         (images "big/stand-0.png"))
-
-       (action
-         (name "big-stand-left")
-         (fps 15.0)
-         (hitbox 16 14 32 64)
-         (mirror-action "big-stand-right"))
-
-       (action
-         (name "big-jump-right")
-         (fps 15.0)
-         (hitbox 16 14 32 64)
-         (images "big/jump-0.png"))
-
-       (action
-         (name "big-jump-left")
-         (fps 15.0)
-         (hitbox 16 14 32 64)
-         (mirror-action "big-jump-right"))
-
-       (action
-         (name "big-swimming-right")
+        
+        (action
+         (name "earth-swimming-right")
          (fps 15.0)
          (hitbox 16 14 32 64)
          (images "big/swim-0.png"
@@ -1189,371 +632,200 @@
 		 "big/swim-1.png"))
 
        (action
-         (name "big-swimming-left")
-         (fps 15.0)
-         (hitbox 16 14 32 64)
-         (mirror-action "big-swimming-right"))
-
-       (action
-         (name "big-skid-right")
-         (hitbox 16 14 32 64)
-         (images "big/skid-0.png"))
-
-       (action
-         (name "big-skid-left")
+         (name "earth-swimming-left")
+         (fps 15.0)
+         (hitbox 16 14 32 64)
+         (mirror-action "earth-swimming-right"))
+
+       (action
+         (name "earth-skid-right")
+         (hitbox 16 14 32 64)
+         (clone-action "big-skid-right"))
+
+       (action
+         (name "earth-skid-left")
          (hitbox 16 14 32 64)
          (mirror-action "big-skid-right"))
 
        (action
-         (name "big-kick-right")
-         (hitbox 16 14 32 64)
-         (images "big/kick-0.png"))
-
-       (action
-         (name "big-kick-left")
+         (name "earth-kick-right")
+         (hitbox 16 14 32 64)
+         (clone-action "big-kick-right"))
+
+       (action
+         (name "earth-kick-left")
          (hitbox 16 14 32 64)
          (mirror-action "big-kick-right"))
 
        (action
-         (name "big-idle-right")
+         (name "earth-idle-right")
          (fps 5.0)
          (hitbox 16 14 32 64)
-         (images "big/idle-0.png"
-                 "big/idle-1.png"
-                 "big/idle-0.png"))
-
-       (action
-         (name "big-idle-left")
+         (clone-action "big-idle-right"))
+
+       (action
+         (name "earth-idle-left")
          (hitbox 16 14 32 64)
          (mirror-action "big-idle-right"))
 
        (action
-         (name "big-climbing-right")
-         (hitbox 16 14 32 64)
-         (images "big/ladder-0.png"
-                 "big/ladder-1.png"
-                 "big/ladder-2.png"
-                 "big/ladder-3.png"
-                 "big/ladder-2.png"
-                 "big/ladder-1.png"))
-
-       (action
-         (name "big-climbing-left")
-         (hitbox 16 14 32 64)
+         (name "earth-climbing-right")
+         (fps 15.0)
+         (hitbox 9 14 25 64)
+         (clone-action "big-climbing-right"))
+
+       (action
+         (name "earth-climbing-left")
+         (fps 15.0)
+         (hitbox 9 14 25 64)
          (mirror-action "big-climbing-right"))
 
        (action
-         (name "big-duck-right")
-         (hitbox 16 45 32 32)
-         (images "big/duck-0.png"))
-
-       (action
-         (name "big-duck-left")
+         (name "earth-duck-right")
+         (hitbox 16 45 32 32)
+         (clone-action "big-duck-right"))
+
+       (action
+         (name "earth-duck-left")
          (hitbox 16 45 32 32)
          (mirror-action "big-duck-right"))
 
        (action
-         (name "big-backflip-right")
-         (hitbox 16 37 32 32)
-         (images "big/backflip.png"))
-
-       (action
-         (name "big-backflip-left")
+         (name "earth-backflip-right")
+         (hitbox 16 37 32 32)
+         (clone-action "big-backflip-right"))
+
+       (action
+         (name "earth-backflip-left")
          (hitbox 16 37 32 32)
          (fps 18.0)
          (mirror-action "big-backflip-right"))
 
        (action
-         (name "big-buttjump-right")
-         (hitbox 16 14 32 64)
-         (images "big/buttjump-0.png"))
-
-       (action
-         (name "big-buttjump-left")
-         (hitbox 16 14 32 64)
+         (name "earth-buttjump-right")
+         (hitbox 16 14 32 46)
+         (fps 20.0)
+         (loops 1)
+         (clone-action "big-buttjump-right"))
+
+       (action
+         (name "earth-buttjump-left")
+         (hitbox 16 14 32 46)
+         (fps 20.0)
+         (loops 1)
          (mirror-action "big-buttjump-right"))
 
-; Fire Tux
-
-       (action
-         (name "fire-walk-right")
-         (fps 15.0)
-         (hitbox 16 14 32 64)
-         (images "fire/walk-0.png"
-                 "fire/walk-1.png"
-                 "fire/walk-2.png"
-                 "fire/walk-3.png"
-                 "fire/walk-4.png"
-                 "fire/walk-5.png"))
-
-       (action
-         (name "fire-walk-left")
-         (fps 15.0)
-         (hitbox 16 14 32 64)
-         (mirror-action "fire-walk-right"))
-
-       (action
-         (name "fire-stand-right")
-         (fps 15.0)
-         (hitbox 16 14 32 64)
-         (images "fire/stand-0.png"))
-
-       (action
-         (name "fire-stand-left")
-         (fps 15.0)
-         (hitbox 16 14 32 64)
-         (mirror-action "fire-stand-right"))
-
-       (action
-         (name "fire-jump-right")
-         (fps 15.0)
-         (hitbox 16 14 32 64)
-         (images "fire/jump-0.png"))
-
-       (action
-         (name "fire-jump-left")
-         (fps 15.0)
-         (hitbox 16 14 32 64)
-         (mirror-action "fire-jump-right"))
-
-       (action
-         (name "fire-swimming-right")
-         (fps 15.0)
-         (hitbox 16 14 32 64)
-         (images "fire/swim-0.png"
-		 "fire/swim-1.png"
-		 "fire/swim-2.png"
-		 "fire/swim-3.png"
-		 "fire/swim-4.png"
-		 "fire/swim-3.png"
-		 "fire/swim-2.png"
-		 "fire/swim-1.png"))
-
-       (action
-         (name "fire-swimming-left")
-         (fps 15.0)
-         (hitbox 16 14 32 64)
-         (mirror-action "fire-swimming-right"))
-
-       (action
-         (name "fire-skid-right")
-         (hitbox 16 14 32 64)
-         (images "fire/skid-0.png"))
-
-       (action
-         (name "fire-skid-left")
-         (hitbox 16 14 32 64)
-         (mirror-action "fire-skid-right"))
-
-       (action
-         (name "fire-kick-right")
-         (hitbox 16 14 32 64)
-         (images "fire/kick-0.png"))
-
-       (action
-         (name "fire-kick-left")
-         (hitbox 16 14 32 64)
-         (mirror-action "fire-kick-right"))
-
-       (action
-         (name "fire-idle-right")
+; Stone Tux
+
+       (action
+         (name "earth-walk-right-stone")
+         (fps 15.0)
+         (hitbox 16 14 32 64)
+         (images "earth/statue.png"))
+
+       (action
+         (name "earth-walk-left-stone")
+         (fps 15.0)
+         (hitbox 16 14 32 64)
+         (mirror-action "earth-walk-right-stone"))
+
+       (action
+         (name "earth-stand-right-stone")
+         (fps 15.0)
+         (hitbox 16 14 32 64)
+         (images "earth/statue.png"))
+
+       (action
+         (name "earth-stand-left-stone")
+         (fps 15.0)
+         (hitbox 16 14 32 64)
+         (mirror-action "earth-stand-right-stone"))
+
+       (action
+         (name "earth-jump-right-stone")
+         (fps 15.0)
+         (hitbox 16 14 32 64)
+         (images "earth/statue.png"))
+
+       (action
+         (name "earth-jump-left-stone")
+         (fps 15.0)
+         (hitbox 16 14 32 64)
+         (mirror-action "earth-jump-right-stone"))
+
+
+
+       (action
+         (name "earth-skid-right-stone")
+         (hitbox 16 14 32 64)
+         (images "earth/statue.png"))
+
+       (action
+         (name "earth-skid-left-stone")
+         (hitbox 16 14 32 64)
+         (mirror-action "earth-skid-right-stone"))
+
+       (action
+         (name "earth-kick-right-stone")
+         (hitbox 16 14 32 64)
+         (images "earth/statue.png"))
+
+       (action
+         (name "earth-kick-left-stone")
+         (hitbox 16 14 32 64)
+         (mirror-action "earth-kick-right-stone"))
+
+       (action
+         (name "earth-idle-right-stone")
          (fps 5.0)
          (hitbox 16 14 32 64)
-         (images "fire/idle-0.png"
-                 "fire/idle-1.png"
-                 "fire/idle-0.png"))
-
-       (action
-         (name "fire-idle-left")
-         (hitbox 16 14 32 64)
-         (mirror-action "fire-idle-right"))
-
-       (action
-         (name "fire-climbing-right")
-         (hitbox 16 14 32 64)
-         (images "fire/ladder-0.png"
-                 "fire/ladder-1.png"
-                 "fire/ladder-2.png"
-                 "fire/ladder-3.png"
-                 "fire/ladder-2.png"
-                 "fire/ladder-1.png"))
-
-       (action
-         (name "fire-climbing-left")
-         (hitbox 16 14 32 64)
-         (mirror-action "fire-climbing-right"))
-
-       (action
-         (name "fire-duck-right")
-         (hitbox 16 45 32 32)
-         (images "fire/duck-0.png"))
-
-       (action
-         (name "fire-duck-left")
-         (hitbox 16 45 32 32)
-         (mirror-action "fire-duck-right"))
-
-       (action
-         (name "fire-backflip-right")
-         (hitbox 16 37 32 32)
-         (images "fire/backflip.png"))
-
-       (action
-         (name "fire-backflip-left")
+         (images "earth/statue.png"))
+
+       (action
+         (name "earth-idle-left-stone")
+         (hitbox 16 14 32 64)
+         (mirror-action "earth-idle-right-stone"))
+
+       (action
+         (name "earth-climbing-right-stone")
+         (hitbox 16 14 32 64)
+         (images "earth/statue.png"))
+
+       (action
+         (name "earth-climbing-left-stone")
+         (hitbox 16 14 32 64)
+         (mirror-action "earth-climbing-right-stone"))
+
+       (action
+         (name "earth-duck-right-stone")
+         (hitbox 16 45 32 32)
+         (images "earth/statue.png"))
+
+       (action
+         (name "earth-duck-left-stone")
+         (hitbox 16 45 32 32)
+         (mirror-action "earth-duck-right-stone"))
+
+       (action
+         (name "earth-backflip-right-stone")
+         (hitbox 16 37 32 32)
+         (images "earth/statue.png"))
+
+       (action
+         (name "earth-backflip-left-stone")
          (hitbox 16 37 32 32)
          (fps 18.0)
-         (mirror-action "fire-backflip-right"))
-
-       (action
-         (name "fire-buttjump-right")
-         (hitbox 16 14 32 64)
-         (images "fire/buttjump-0.png"))
-
-       (action
-         (name "fire-buttjump-left")
-         (hitbox 16 14 32 64)
-         (mirror-action "fire-buttjump-right"))
-
-; Ice Tux
-
-       (action
-         (name "ice-walk-right")
-         (fps 15.0)
-         (hitbox 16 14 32 64)
-         (images "ice/walk-0.png"
-                 "ice/walk-1.png"
-                 "ice/walk-2.png"
-                 "ice/walk-3.png"
-                 "ice/walk-4.png"
-                 "ice/walk-5.png"))
-
-       (action
-         (name "ice-walk-left")
-         (fps 15.0)
-         (hitbox 16 14 32 64)
-         (mirror-action "ice-walk-right"))
-
-       (action
-         (name "ice-stand-right")
-         (fps 15.0)
-         (hitbox 16 14 32 64)
-         (images "ice/stand-0.png"))
-
-       (action
-         (name "ice-stand-left")
-         (fps 15.0)
-         (hitbox 16 14 32 64)
-         (mirror-action "ice-stand-right"))
-
-       (action
-         (name "ice-jump-right")
-         (fps 15.0)
-         (hitbox 16 14 32 64)
-         (images "ice/jump-0.png"))
-
-       (action
-         (name "ice-jump-left")
-         (fps 15.0)
-         (hitbox 16 14 32 64)
-         (mirror-action "ice-jump-right"))
-
-       (action
-         (name "ice-swimming-right")
-         (fps 15.0)
-         (hitbox 16 14 32 64)
-         (images "ice/swim-0.png"
-		 "ice/swim-1.png"
-		 "ice/swim-2.png"
-		 "ice/swim-3.png"
-		 "ice/swim-4.png"
-		 "ice/swim-3.png"
-		 "ice/swim-2.png"
-		 "ice/swim-1.png"))
-
-       (action
-         (name "ice-swimming-left")
-         (fps 15.0)
-         (hitbox 16 14 32 64)
-         (mirror-action "ice-swimming-right"))
-
-       (action
-         (name "ice-skid-right")
-         (hitbox 16 14 32 64)
-         (images "ice/skid-0.png"))
-
-       (action
-         (name "ice-skid-left")
-         (hitbox 16 14 32 64)
-         (mirror-action "ice-skid-right"))
-
-       (action
-         (name "ice-kick-right")
-         (hitbox 16 14 32 64)
-         (images "ice/kick-0.png"))
-
-       (action
-         (name "ice-kick-left")
-         (hitbox 16 14 32 64)
-         (mirror-action "ice-kick-right"))
-
-       (action
-         (name "ice-idle-right")
-         (fps 5.0)
-         (hitbox 16 14 32 64)
-         (images "ice/idle-0.png"
-                 "ice/idle-1.png"
-                 "ice/idle-0.png"))
-
-       (action
-         (name "ice-idle-left")
-         (hitbox 16 14 32 64)
-         (mirror-action "ice-idle-right"))
-
-       (action
-         (name "ice-climbing-right")
-         (hitbox 16 14 32 64)
-         (images "ice/ladder-0.png"
-                 "ice/ladder-1.png"
-                 "ice/ladder-2.png"
-                 "ice/ladder-3.png"
-                 "ice/ladder-2.png"
-                 "ice/ladder-1.png"))
-
-       (action
-         (name "ice-climbing-left")
-         (hitbox 16 14 32 64)
-         (mirror-action "ice-climbing-right"))
-
-       (action
-         (name "ice-duck-right")
-         (hitbox 16 45 32 32)
-         (images "ice/duck-0.png"))
-
-       (action
-         (name "ice-duck-left")
-         (hitbox 16 45 32 32)
-         (mirror-action "ice-duck-right"))
-
-       (action
-         (name "ice-backflip-right")
-         (hitbox 16 37 32 32)
-         (images "ice/backflip.png"))
-
-       (action
-         (name "ice-backflip-left")
-         (hitbox 16 37 32 32)
-         (fps 18.0)
-         (mirror-action "ice-backflip-right"))
-
-       (action
-         (name "ice-buttjump-right")
-         (hitbox 16 14 32 64)
-         (images "ice/buttjump-0.png"))
-
-       (action
-         (name "ice-buttjump-left")
-         (hitbox 16 14 32 64)
-         (mirror-action "ice-buttjump-right"))
+         (mirror-action "earth-backflip-right-stone"))
+
+       (action
+         (name "earth-buttjump-right-stone")
+         (hitbox 16 14 32 64)
+         (images "earth/statue.png"))
+
+       (action
+         (name "earth-buttjump-left-stone")
+         (hitbox 16 14 32 64)
+         (mirror-action "earth-buttjump-right-stone"))
 
 ; Air Tux
 
@@ -1561,44 +833,39 @@
          (name "air-walk-right")
          (fps 15.0)
          (hitbox 16 14 32 64)
-         (images "big/walk-0.png"
-                 "big/walk-1.png"
-                 "big/walk-2.png"
-                 "big/walk-3.png"
-                 "big/walk-4.png"
-                 "big/walk-5.png"))
+         (clone-action "big-walk-right"))
 
        (action
          (name "air-walk-left")
          (fps 15.0)
          (hitbox 16 14 32 64)
-         (mirror-action "air-walk-right"))
+         (mirror-action "big-walk-right"))
 
        (action
          (name "air-stand-right")
          (fps 15.0)
          (hitbox 16 14 32 64)
-         (images "big/stand-0.png"))
+         (clone-action "big-stand-right"))
 
        (action
          (name "air-stand-left")
          (fps 15.0)
          (hitbox 16 14 32 64)
-         (mirror-action "air-stand-right"))
+         (mirror-action "big-stand-right"))
 
        (action
          (name "air-jump-right")
          (fps 15.0)
          (hitbox 16 14 32 64)
-         (images "big/jump-0.png"))
+         (clone-action "big-jump-right"))
 
        (action
          (name "air-jump-left")
          (fps 15.0)
          (hitbox 16 14 32 64)
-         (mirror-action "air-jump-right"))
-
-       (action
+         (mirror-action "big-jump-right"))
+
+        (action
          (name "air-swimming-right")
          (fps 15.0)
          (hitbox 16 14 32 64)
@@ -1620,453 +887,195 @@
        (action
          (name "air-skid-right")
          (hitbox 16 14 32 64)
-         (images "big/skid-0.png"))
+         (clone-action "big-skid-right"))
 
        (action
          (name "air-skid-left")
          (hitbox 16 14 32 64)
-         (mirror-action "air-skid-right"))
+         (mirror-action "big-skid-right"))
 
        (action
          (name "air-kick-right")
          (hitbox 16 14 32 64)
-         (images "big/kick-0.png"))
+         (clone-action "big-kick-right"))
 
        (action
          (name "air-kick-left")
          (hitbox 16 14 32 64)
-         (mirror-action "air-kick-right"))
+         (mirror-action "big-kick-right"))
 
        (action
          (name "air-idle-right")
          (fps 5.0)
          (hitbox 16 14 32 64)
-         (images "big/idle-0.png"
-                 "big/idle-1.png"
-                 "big/idle-0.png"))
+         (clone-action "big-idle-right"))
 
        (action
          (name "air-idle-left")
          (hitbox 16 14 32 64)
-         (mirror-action "air-idle-right"))
+         (mirror-action "big-idle-right"))
 
        (action
          (name "air-climbing-right")
-         (hitbox 16 14 32 64)
-         (images "big/ladder-0.png"
-                 "big/ladder-1.png"
-                 "big/ladder-2.png"
-                 "big/ladder-3.png"
-                 "big/ladder-2.png"
-                 "big/ladder-1.png"))
+         (fps 15.0)
+         (hitbox 9 14 25 64)
+         (clone-action "big-climbing-right"))
 
        (action
          (name "air-climbing-left")
-         (hitbox 16 14 32 64)
-         (mirror-action "air-climbing-right"))
+         (fps 15.0)
+         (hitbox 9 14 25 64)
+         (mirror-action "big-climbing-right"))
 
        (action
          (name "air-duck-right")
          (hitbox 16 45 32 32)
-         (images "big/duck-0.png"))
+         (clone-action "big-duck-right"))
 
        (action
          (name "air-duck-left")
          (hitbox 16 45 32 32)
-         (mirror-action "air-duck-right"))
+         (mirror-action "big-duck-right"))
 
        (action
          (name "air-backflip-right")
          (hitbox 16 37 32 32)
-         (images "big/backflip.png"))
+         (clone-action "big-backflip-right"))
 
        (action
          (name "air-backflip-left")
          (hitbox 16 37 32 32)
          (fps 18.0)
-         (mirror-action "air-backflip-right"))
+         (mirror-action "big-backflip-right"))
 
        (action
          (name "air-buttjump-right")
-         (hitbox 16 14 32 64)
-         (images "big/buttjump-0.png"))
+         (hitbox 16 14 32 46)
+         (fps 20.0)
+         (loops 1)
+         (clone-action "big-buttjump-right"))
 
        (action
          (name "air-buttjump-left")
-         (hitbox 16 14 32 64)
-         (mirror-action "air-buttjump-right"))
-
-; Earth Tux
-
-       (action
-         (name "earth-walk-right")
-         (fps 15.0)
-         (hitbox 16 14 32 64)
-         (images "big/walk-0.png"
-                 "big/walk-1.png"
-                 "big/walk-2.png"
-                 "big/walk-3.png"
-                 "big/walk-4.png"
-                 "big/walk-5.png"))
-
-       (action
-         (name "earth-walk-left")
-         (fps 15.0)
-         (hitbox 16 14 32 64)
-         (mirror-action "earth-walk-right"))
-
-       (action
-         (name "earth-stand-right")
-         (fps 15.0)
-         (hitbox 16 14 32 64)
-         (images "big/stand-0.png"))
-
-       (action
-         (name "earth-stand-left")
-         (fps 15.0)
-         (hitbox 16 14 32 64)
-         (mirror-action "earth-stand-right"))
-
-       (action
-         (name "earth-jump-right")
-         (fps 15.0)
-         (hitbox 16 14 32 64)
-         (images "big/jump-0.png"))
-
-       (action
-         (name "earth-jump-left")
-         (fps 15.0)
-         (hitbox 16 14 32 64)
-         (mirror-action "earth-jump-right"))
-
-       (action
-         (name "earth-swimming-right")
-         (fps 15.0)
-         (hitbox 16 14 32 64)
-         (images "big/swim-0.png"
-		 "big/swim-1.png"
-		 "big/swim-2.png"
-		 "big/swim-3.png"
-		 "big/swim-4.png"
-		 "big/swim-3.png"
-		 "big/swim-2.png"
-		 "big/swim-1.png"))
-
-       (action
-         (name "earth-swimming-left")
-         (fps 15.0)
-         (hitbox 16 14 32 64)
-         (mirror-action "earth-swimming-right"))
-
-       (action
-         (name "earth-skid-right")
-         (hitbox 16 14 32 64)
-         (images "big/skid-0.png"))
-
-       (action
-         (name "earth-skid-left")
-         (hitbox 16 14 32 64)
-         (mirror-action "earth-skid-right"))
-
-       (action
-         (name "earth-kick-right")
-         (hitbox 16 14 32 64)
-         (images "big/kick-0.png"))
-
-       (action
-         (name "earth-kick-left")
-         (hitbox 16 14 32 64)
-         (mirror-action "earth-kick-right"))
-
-       (action
-         (name "earth-idle-right")
-         (fps 5.0)
-         (hitbox 16 14 32 64)
-         (images "big/idle-0.png"
-                 "big/idle-1.png"
-                 "big/idle-0.png"))
-
-       (action
-         (name "earth-idle-left")
-         (hitbox 16 14 32 64)
-         (mirror-action "earth-idle-right"))
-
-       (action
-         (name "earth-climbing-right")
-         (hitbox 16 14 32 64)
-         (images "big/ladder-0.png"
-                 "big/ladder-1.png"
-                 "big/ladder-2.png"
-                 "big/ladder-3.png"
-                 "big/ladder-2.png"
-                 "big/ladder-1.png"))
-
-       (action
-         (name "earth-climbing-left")
-         (hitbox 16 14 32 64)
-         (mirror-action "earth-climbing-right"))
-
-       (action
-         (name "earth-duck-right")
-         (hitbox 16 45 32 32)
-         (images "big/duck-0.png"))
-
-       (action
-         (name "earth-duck-left")
-         (hitbox 16 45 32 32)
-         (mirror-action "earth-duck-right"))
-
-       (action
-         (name "earth-backflip-right")
-         (hitbox 16 37 32 32)
-         (images "big/backflip.png"))
-
-       (action
-         (name "earth-backflip-left")
-         (hitbox 16 37 32 32)
-         (fps 18.0)
-         (mirror-action "earth-backflip-right"))
-
-       (action
-         (name "earth-buttjump-right")
-         (hitbox 16 14 32 64)
-         (images "big/buttjump-0.png"))
-
-       (action
-         (name "earth-buttjump-left")
-         (hitbox 16 14 32 64)
-         (mirror-action "earth-buttjump-right"))
-
-; Stone Tux
-
-       (action
-         (name "earth-walk-right-stone")
-         (fps 15.0)
-         (hitbox 16 14 32 64)
-         (images "earth/walk.png"))
-
-       (action
-         (name "earth-walk-left-stone")
-         (fps 15.0)
-         (hitbox 16 14 32 64)
-         (mirror-action "earth-walk-right-stone"))
-
-       (action
-         (name "earth-stand-right-stone")
-         (fps 15.0)
-         (hitbox 16 14 32 64)
-         (images "earth/stand.png"))
-
-       (action
-         (name "earth-stand-left-stone")
-         (fps 15.0)
-         (hitbox 16 14 32 64)
-         (mirror-action "earth-stand-right-stone"))
-
-       (action
-         (name "earth-jump-right-stone")
-         (fps 15.0)
-         (hitbox 16 14 32 64)
-         (images "earth/jump.png"))
-
-       (action
-         (name "earth-jump-left-stone")
-         (fps 15.0)
-         (hitbox 16 14 32 64)
-         (mirror-action "earth-jump-right-stone"))
-
-       (action
-         (name "earth-skid-right-stone")
-         (hitbox 16 14 32 64)
-         (images "earth/skid.png"))
-
-       (action
-         (name "earth-skid-left-stone")
-         (hitbox 16 14 32 64)
-         (mirror-action "earth-skid-right-stone"))
-
-       (action
-         (name "earth-kick-right-stone")
-         (hitbox 16 14 32 64)
-         (images "earth/kick.png"))
-
-       (action
-         (name "earth-kick-left-stone")
-         (hitbox 16 14 32 64)
-         (mirror-action "earth-kick-right-stone"))
-
-       (action
-         (name "earth-idle-right-stone")
-         (fps 5.0)
-         (hitbox 16 14 32 64)
-         (images "earth/head.png"))
-
-       (action
-         (name "earth-idle-left-stone")
-         (hitbox 16 14 32 64)
-         (mirror-action "earth-idle-right-stone"))
-
-       (action
-         (name "earth-climbing-right-stone")
-         (hitbox 16 14 32 64)
-         (images "earth/ladder.png"))
-
-       (action
-         (name "earth-climbing-left-stone")
-         (hitbox 16 14 32 64)
-         (mirror-action "earth-climbing-right-stone"))
-
-       (action
-         (name "earth-duck-right-stone")
-         (hitbox 16 45 32 32)
-         (images "earth/duck.png"))
-
-       (action
-         (name "earth-duck-left-stone")
-         (hitbox 16 45 32 32)
-         (mirror-action "earth-duck-right-stone"))
-
-       (action
-         (name "earth-backflip-right-stone")
-         (hitbox 16 37 32 32)
-         (images "earth/backflip.png"))
-
-       (action
-         (name "earth-backflip-left-stone")
-         (hitbox 16 37 32 32)
-         (fps 18.0)
-         (mirror-action "earth-backflip-right-stone"))
-
-       (action
-         (name "earth-buttjump-right-stone")
-         (hitbox 16 14 32 64)
-         (images "earth/buttjump.png"))
-
-       (action
-         (name "earth-buttjump-left-stone")
-         (hitbox 16 14 32 64)
-         (mirror-action "earth-buttjump-right-stone"))
+         (hitbox 16 14 32 46)
+         (fps 20.0)
+         (loops 1)
+         (mirror-action "big-buttjump-right"))
 
 ; Santa Tux
+
        (action
          (name "santa-walk-right")
          (fps 15.0)
          (hitbox 16 14 32 64)
-         (images "big/walk-0.png"
-                 "big/walk-1.png"
-                 "big/walk-2.png"
-                 "big/walk-3.png"
-                 "big/walk-4.png"
-                 "big/walk-5.png"))
+         (clone-action "big-walk-right"))
 
        (action
          (name "santa-walk-left")
          (fps 15.0)
          (hitbox 16 14 32 64)
-         (mirror-action "santa-walk-right"))
+         (mirror-action "big-walk-right"))
 
        (action
          (name "santa-stand-right")
          (fps 15.0)
          (hitbox 16 14 32 64)
-         (images "big/stand-0.png"))
+         (clone-action "big-stand-right"))
 
        (action
          (name "santa-stand-left")
          (fps 15.0)
          (hitbox 16 14 32 64)
-         (mirror-action "santa-stand-right"))
+         (mirror-action "big-stand-right"))
 
        (action
          (name "santa-jump-right")
          (fps 15.0)
          (hitbox 16 14 32 64)
-         (images "big/jump-0.png"))
+         (clone-action "big-jump-right"))
 
        (action
          (name "santa-jump-left")
          (fps 15.0)
          (hitbox 16 14 32 64)
-         (mirror-action "santa-jump-right"))
+         (mirror-action "big-jump-right"))
 
        (action
          (name "santa-skid-right")
          (hitbox 16 14 32 64)
-         (images "big/skid-0.png"))
+         (clone-action "big-skid-right"))
 
        (action
          (name "santa-skid-left")
          (hitbox 16 14 32 64)
-         (mirror-action "santa-skid-right"))
+         (mirror-action "big-skid-right"))
 
        (action
          (name "santa-kick-right")
          (hitbox 16 14 32 64)
-         (images "big/kick-0.png"))
+         (clone-action "big-kick-right"))
 
        (action
          (name "santa-kick-left")
          (hitbox 16 14 32 64)
-         (mirror-action "santa-kick-right"))
+         (mirror-action "big-kick-right"))
 
        (action
          (name "santa-idle-right")
          (fps 5.0)
          (hitbox 16 14 32 64)
-         (images "big/idle-0.png"
-                 "big/idle-1.png"
-                 "big/idle-0.png"))
+         (clone-action "big-idle-right"))
 
        (action
          (name "santa-idle-left")
          (hitbox 16 14 32 64)
-         (mirror-action "santa-idle-right"))
+         (mirror-action "big-idle-right"))
 
        (action
          (name "santa-climbing-right")
-         (hitbox 16 14 32 64)
-         (images "big/ladder-0.png"
-                 "big/ladder-1.png"
-                 "big/ladder-2.png"
-                 "big/ladder-3.png"
-                 "big/ladder-2.png"
-                 "big/ladder-1.png"))
+         (fps 15.0)
+         (hitbox 9 14 25 64)
+         (clone-action "big-climbing-right"))
 
        (action
          (name "santa-climbing-left")
-         (hitbox 16 14 32 64)
-         (mirror-action "santa-climbing-right"))
+         (fps 15.0)
+         (hitbox 9 14 25 64)
+         (mirror-action "big-climbing-right"))
 
        (action
          (name "santa-duck-right")
          (hitbox 16 45 32 32)
-         (images "big/duck-0.png"))
+         (clone-action "big-duck-right"))
 
        (action
          (name "santa-duck-left")
          (hitbox 16 45 32 32)
-         (mirror-action "santa-duck-right"))
+         (mirror-action "big-duck-right"))
 
        (action
          (name "santa-backflip-right")
          (hitbox 16 37 32 32)
-         (images "big/backflip.png"))
+         (clone-action "big-backflip-right"))
 
        (action
          (name "santa-backflip-left")
          (hitbox 16 37 32 32)
          (fps 18.0)
-         (mirror-action "santa-backflip-right"))
+         (mirror-action "big-backflip-right"))
 
        (action
          (name "santa-buttjump-right")
-         (hitbox 16 14 32 64)
-         (images "big/buttjump-0.png"))
+         (hitbox 16 14 32 46)
+         (fps 20.0)
+         (loops 1)
+         (clone-action "big-buttjump-right"))
 
        (action
          (name "santa-buttjump-left")
-         (hitbox 16 14 32 64)
-         (mirror-action "santa-buttjump-right"))
-
-)
->>>>>>> cff76f17
+         (hitbox 16 14 32 46)
+         (fps 20.0)
+         (loops 1)
+         (mirror-action "big-buttjump-right"))
+
+)