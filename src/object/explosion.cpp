--- conflicted
+++ resolved
@@ -65,20 +65,10 @@
     return;
   state = STATE_EXPLODING;
 
-<<<<<<< HEAD
   set_action(hurt ? "default" : "pop", 1);
   sprite->set_animation_loops(1); //TODO: this is necessary because set_action will not set "loops" when "action" is the default action
   sprite->set_angle(graphicsRandom.randf(0, 360)); // a random rotation on the sprite to make explosions appear more random
-  sound_manager->play(hurt ? "sounds/explosion.wav" : "sounds/firecracker.ogg", get_pos());
-=======
-  set_action("default", 1); //TODO: the less-threatening short_fuse explosion should look less-threatening
-  sprite->set_animation_loops(1); //TODO: this is necessary because set_action will not set "loops" when "action" is the default action
-  if (hurt)
-    sound_manager->play("sounds/explosion.wav", get_pos());
-  else
-    sound_manager->play("sounds/firecracker.ogg", get_pos());
->>>>>>> a617ea96
-    
+  sound_manager->play(hurt ? "sounds/explosion.wav" : "sounds/firecracker.ogg", get_pos());   
 
 #if 0
   // spawn some particles
