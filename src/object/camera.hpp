--- conflicted
+++ resolved
@@ -40,9 +40,6 @@
                      public PathObject
 {
 public:
-<<<<<<< HEAD
-  Camera(Sector* sector, Player* player, const std::string& name = std::string());
-=======
   enum CameraMode
   {
     NORMAL, MANUAL, AUTOSCROLL, SCROLLTO
@@ -56,8 +53,7 @@
   };
 
 public:
-  Camera(Sector* sector, const std::string& name = std::string());
->>>>>>> a8a60b11
+  Camera(Sector* sector, Player* player, const std::string& name = std::string());
   virtual ~Camera();
 
   /** \addtogroup CameraAPI
@@ -81,7 +77,6 @@
     translation.y = scroll_y;
   }
 
-<<<<<<< HEAD
   void set_number(int number_)
   {
     if(number_ <= 0)
@@ -90,14 +85,8 @@
     number = number_;
   }
 
-  /**
-   * scroll the upper left edge of the camera in scrolltime seconds
-   * to the position goal
-   */
-=======
   /** scroll the upper left edge of the camera in scrolltime seconds
       to the position goal */
->>>>>>> a8a60b11
   void scroll_to(const Vector& goal, float scrolltime);
   void move(const int dx, const int dy);
 
@@ -174,20 +163,12 @@
 
   std::unique_ptr<CameraConfig> config;
 
-<<<<<<< HEAD
   // camera number:
   int number;
 
-  CameraMode defaultmode;
-
-private:
-  Camera(const Camera&);
-  Camera& operator=(const Camera&);
-=======
 private:
   Camera(const Camera&) = delete;
   Camera& operator=(const Camera&) = delete;
->>>>>>> a8a60b11
 };
 
 #endif
