//  SuperTux
//  Copyright (C) 2006 Matthias Braun <matze@braunis.de>
//
//  This program is free software: you can redistribute it and/or modify
//  it under the terms of the GNU General Public License as published by
//  the Free Software Foundation, either version 3 of the License, or
//  (at your option) any later version.
//
//  This program is distributed in the hope that it will be useful,
//  but WITHOUT ANY WARRANTY; without even the implied warranty of
//  MERCHANTABILITY or FITNESS FOR A PARTICULAR PURPOSE.  See the
//  GNU General Public License for more details.
//
//  You should have received a copy of the GNU General Public License
//  along with this program.  If not, see <http://www.gnu.org/licenses/>.

#include "object/camera.hpp"

#include <math.h>
#include <physfs.h>

#include "editor/editor.hpp"
#include "math/util.hpp"
#include "object/player.hpp"
#include "supertux/sector.hpp"
#include "util/reader_document.hpp"
#include "util/reader_mapping.hpp"
#include "util/writer.hpp"
#include "video/drawing_context.hpp"
#include "video/video_system.hpp"
#include "video/viewport.hpp"

/* this is the fractional distance toward the peek
   position to move each frame; lower is slower,
   0 is never get there, 1 is instant */
static const float PEEK_ARRIVE_RATIO = 0.1f;

class CameraConfig
{
public:
  // 0 = No, 1 = Fix, 2 = Mario/Yoshi, 3 = Kirby, 4 = Super Metroid-like
  int xmode;
  // as above
  int ymode;
  float kirby_rectsize_x;
  float kirby_rectsize_y;
  // where to fix the player (used for Yoshi and Fix camera)
  float target_x;
  float target_y;
  // maximum scrolling speed in Y direction
  float max_speed_x;
  float max_speed_y;
  // factor to dynamically increase max_speed_x based on player speed
  float dynamic_max_speed_x;

  // time the player has to face into the other direction before we assume a
  // changed direction
  float dirchange_time;
  // edge_x
  float edge_x;
  // when too change from noscroll mode back to lookahead left/right mode
  // set to <= 0 to disable noscroll mode
  float sensitive_x;

  float clamp_x;
  float clamp_y;

  float dynamic_speed_sm;

  CameraConfig() :
    xmode(4),
    ymode(3),
    kirby_rectsize_x(0.2f),
    kirby_rectsize_y(0.34f),
    target_x(.5f),
    target_y(.5f),
    max_speed_x(100),
    max_speed_y(100),
    dynamic_max_speed_x(1.0),
    dirchange_time(0.2f),
    edge_x(0.4f),
    sensitive_x(-1),
    clamp_x(0.1666f),
    clamp_y(0.3f),
    dynamic_speed_sm(0.8f)
  {
  }

  void load(const std::string& filename)
  {
    auto doc = ReaderDocument::parse(filename);
    auto root = doc.get_root();
    if(root.get_name() == "camera-config")
    {
      throw std::runtime_error("file is not a camera config file.");
    }
    else
    {
      auto camconfig = root.get_mapping();

      camconfig.get("xmode", xmode);
      camconfig.get("ymode", ymode);
      camconfig.get("target-x", target_x);
      camconfig.get("target-y", target_y);
      camconfig.get("max-speed-x", max_speed_x);
      camconfig.get("max-speed-y", max_speed_y);
      camconfig.get("dynamic-max-speed-x", dynamic_max_speed_x);
      camconfig.get("dirchange-time", dirchange_time);
      camconfig.get("clamp-x", clamp_x);
      camconfig.get("clamp-y", clamp_y);
      camconfig.get("kirby-rectsize-x", kirby_rectsize_x);
      camconfig.get("kirby-rectsize-y", kirby_rectsize_y);
      camconfig.get("edge-x", edge_x);
      camconfig.get("sensitive-x", sensitive_x);
      camconfig.get("dynamic-speed-sm", dynamic_speed_sm);
    }
  }
};

void
Camera::save(Writer& writer){
  GameObject::save(writer);
  if (m_defaultmode == AUTOSCROLL && !path->is_valid()) {
    m_defaultmode = NORMAL;
  }
  switch (m_defaultmode) {
    case NORMAL: writer.write("mode", "normal", false); break;
    case MANUAL: writer.write("mode", "manual", false); break;
    case AUTOSCROLL:
      writer.write("mode", "autoscroll", false);
      path->save(writer);
    case SCROLLTO: break;
  }
}

ObjectSettings
Camera::get_settings() {
  ObjectSettings result = GameObject::get_settings();

  ObjectOption moo(MN_STRINGSELECT, _("Mode"), &m_defaultmode);
  moo.select.push_back(_("normal"));
  moo.select.push_back(_("manual"));
  result.options.push_back(moo);

  if (walker.get() && path->is_valid()) {
    result.options.push_back( Path::get_mode_option(&path->mode) );
  }

  return result;
}

void
Camera::after_editor_set() {
  if (walker.get() && path->is_valid()) {
    if (m_defaultmode != AUTOSCROLL) {
      path->nodes.clear();
    }
  } else {
    if (m_defaultmode == AUTOSCROLL) {
      path.reset(new Path(Vector(0,0)));
      walker.reset(new PathWalker(path.get()));
    }
  }
}

Camera::Camera(Sector* newsector, Player* player_, const std::string& name_) :
  ExposedObject<Camera, scripting::Camera>(this),
  m_mode(NORMAL),
  m_defaultmode(NORMAL),
  m_screen_size(SCREEN_WIDTH, SCREEN_HEIGHT),
<<<<<<< HEAD
  translation(),
  sector(newsector),
  player(player_),
  lookahead_mode(LOOKAHEAD_NONE),
  changetime(),
  lookahead_pos(),
  peek_pos(),
  cached_translation(),
  shaketimer(),
  shakespeed(),
  shakedepth_x(),
  shakedepth_y(),
  scroll_from(),
  scroll_goal(),
  scroll_to_pos(),
  scrollspeed(),
  config(std::unique_ptr<CameraConfig>(new CameraConfig)),
  number()
=======
  m_translation(),
  m_sector(newsector),
  m_lookahead_mode(LOOKAHEAD_NONE),
  m_changetime(),
  m_lookahead_pos(),
  m_peek_pos(),
  m_cached_translation(),
  m_shaketimer(),
  m_shakespeed(),
  m_shakedepth_x(),
  m_shakedepth_y(),
  m_scroll_from(),
  m_scroll_goal(),
  m_scroll_to_pos(),
  m_scrollspeed(),
  m_config(std::make_unique<CameraConfig>())
>>>>>>> a8769b71
{
  m_name = name_;
  reload_config();
}

Camera::~Camera()
{
}

const Vector&
Camera::get_translation() const
{
  return m_translation;
}

void
Camera::parse(const ReaderMapping& reader)
{
  std::string modename;

  reader.get("mode", modename);
  if(modename == "normal") {
    m_mode = NORMAL;
  } else if(modename == "autoscroll") {
    m_mode = AUTOSCROLL;

    ReaderMapping path_mapping;
    if(!reader.get("path", path_mapping)) {
      log_warning << "No path specified in autoscroll camera." << std::endl;
      m_mode = NORMAL;
    } else {
      path.reset(new Path());
      path->read(path_mapping);
      walker.reset(new PathWalker(path.get()));
    }
  } else if(modename == "manual") {
    m_mode = MANUAL;
  } else {
    m_mode = NORMAL;
    log_warning << "invalid camera mode '" << modename << "'found in worldfile." << std::endl;
  }
  m_defaultmode = m_mode;
}

void
Camera::reset(const Vector& tuxpos)
{
  m_translation.x = tuxpos.x - static_cast<float>(m_screen_size.width) / 2.0f;
  m_translation.y = tuxpos.y - static_cast<float>(m_screen_size.height) / 2.0f;

  m_shakespeed = 0;
  m_shaketimer.stop();
  keep_in_bounds(m_translation);

  m_cached_translation = m_translation;
}

void
Camera::shake(float time, float x, float y)
{
  m_shaketimer.start(time);
  m_shakedepth_x = x;
  m_shakedepth_y = y;
  m_shakespeed = math::PI_2 / time;
}

void
Camera::scroll_to(const Vector& goal, float scrolltime)
{
  m_scroll_from = m_translation;
  m_scroll_goal = goal;
  keep_in_bounds(m_scroll_goal);

  m_scroll_to_pos = 0;
  m_scrollspeed = 1.f / scrolltime;
  m_mode = SCROLLTO;
}

static const float CAMERA_EPSILON = .00001f;

void
Camera::draw(DrawingContext& context)
{
  m_screen_size = Size(context.get_width(),
                       context.get_height());
}

void
Camera::update(float elapsed_time)
{
  switch(m_mode) {
    case NORMAL:
      update_scroll_normal(elapsed_time);
      break;
    case AUTOSCROLL:
      update_scroll_autoscroll(elapsed_time);
      break;
    case SCROLLTO:
      update_scroll_to(elapsed_time);
      break;
    default:
      break;
  }
  shake();
}

void
Camera::reload_config()
{
  if(PHYSFS_exists("camera.cfg")) {
    try {
      m_config->load("camera.cfg");
      log_info << "Loaded camera.cfg." << std::endl;
    } catch(std::exception &e) {
      log_debug << "Couldn't load camera.cfg, using defaults ("
                << e.what() << ")" << std::endl;
    }
  }
}

void
Camera::keep_in_bounds(Vector& translation_)
{
<<<<<<< HEAD
  if(sector == NULL)
  {
    if(Sector::current() == NULL)
    {
      return;
    }
    sector = Sector::current();
  }
  float width = sector->get_width();
  float height = sector->get_height();
=======
  float width = m_sector->get_width();
  float height = m_sector->get_height();
>>>>>>> a8769b71

  // don't scroll before the start or after the level's end
  translation_.x = math::clamp(translation_.x, 0.0f, width - static_cast<float>(m_screen_size.width));
  translation_.y = math::clamp(translation_.y, 0.0f, height - static_cast<float>(m_screen_size.height));

  if (height < static_cast<float>(m_screen_size.height))
    translation_.y = height / 2.0f - static_cast<float>(m_screen_size.height) / 2.0f;
  if (width < static_cast<float>(m_screen_size.width))
    translation_.x = width / 2.0f - static_cast<float>(m_screen_size.width) / 2.0f;
}

void
Camera::shake()
{
  if(m_shaketimer.started()) {
    m_translation.x -= sinf(m_shaketimer.get_timegone() * m_shakespeed) * m_shakedepth_x;
    m_translation.y -= sinf(m_shaketimer.get_timegone() * m_shakespeed) * m_shakedepth_y;
  }
}

void
Camera::update_scroll_normal(float elapsed_time)
{
<<<<<<< HEAD
  if(player == NULL)
  {
    return;
  }
  if(sector == NULL)
  {
    if(Sector::current() == NULL)
    {
      return;
    }
    sector = Sector::current();
  }

  const auto& config_ = *(this->config);

=======
  const auto& config_ = *(m_config);
  auto player = m_sector->m_player;
>>>>>>> a8769b71
  // TODO: co-op mode needs a good camera
  Vector player_pos(player->get_bbox().get_middle().x,
                                    player->get_bbox().get_bottom());
  static Vector last_player_pos = player_pos;
  Vector player_delta = player_pos - last_player_pos;
  last_player_pos = player_pos;

  // check that we don't have division by zero later
  if(elapsed_time < CAMERA_EPSILON)
    return;

  /****** Vertical Scrolling part ******/
  int ymode = config_.ymode;

  if(player->is_dying() || m_sector->get_height() == 19*32) {
    ymode = 0;
  }
  if(ymode == 1) {
    m_cached_translation.y = player_pos.y - static_cast<float>(m_screen_size.height) * config_.target_y;
  }
  if(ymode == 2) {
    // target_y is the high we target our scrolling at. This is not always the
    // high of the player, but if he is jumping upwards we should use the
    // position where he last touched the ground. (this probably needs
    // exceptions for trampolines and similar things in the future)
    float target_y;
    if(player->m_fall_mode == Player::JUMPING)
      target_y = player->m_last_ground_y + player->get_bbox().get_height();
    else
      target_y = player->get_bbox().p2.y;
    target_y -= static_cast<float>(static_cast<float>(m_screen_size.height)) * config_.target_y;

    // delta_y is the distance we'd have to travel to directly reach target_y
    float delta_y = m_cached_translation.y - target_y;
    // speed is the speed the camera would need to reach target_y in this frame
    float speed_y = delta_y / elapsed_time;

    // limit the camera speed when jumping upwards
    if(player->m_fall_mode != Player::FALLING
       && player->m_fall_mode != Player::TRAMPOLINE_JUMP) {
      speed_y = math::clamp(speed_y, -config_.max_speed_y, config_.max_speed_y);
    }

    // scroll with calculated speed
    m_cached_translation.y -= speed_y * elapsed_time;
  }
  if(ymode == 3) {
    float halfsize = config_.kirby_rectsize_y * 0.5f;
    m_cached_translation.y = math::clamp(m_cached_translation.y,
                                 player_pos.y - static_cast<float>(m_screen_size.height) * (0.5f + halfsize),
                                 player_pos.y - static_cast<float>(m_screen_size.height) * (0.5f - halfsize));
  }
  if(ymode == 4) {
    float upperend = static_cast<float>(m_screen_size.height) * config_.edge_x;
    float lowerend = static_cast<float>(m_screen_size.height) * (1 - config_.edge_x);

    if (player_delta.y < -CAMERA_EPSILON) {
      // walking left
      m_lookahead_pos.y -= player_delta.y * config_.dynamic_speed_sm;

      if(m_lookahead_pos.y > lowerend) {
        m_lookahead_pos.y = lowerend;
      }
    } else if (player_delta.y > CAMERA_EPSILON) {
      // walking right
      m_lookahead_pos.y -= player_delta.y * config_.dynamic_speed_sm;
      if(m_lookahead_pos.y < upperend) {
        m_lookahead_pos.y = upperend;
      }
    }

    // adjust for level ends
    if (player_pos.y < upperend) {
      m_lookahead_pos.y = upperend;
    }
    if (player_pos.y > m_sector->get_width() - upperend) {
      m_lookahead_pos.y = lowerend;
    }

    m_cached_translation.y = player_pos.y - m_lookahead_pos.y;
  }

  m_translation.y = m_cached_translation.y;

  if(ymode != 0) {
    float top_edge, bottom_edge;
    if(config_.clamp_y <= 0) {
      top_edge = 0;
      bottom_edge = static_cast<float>(m_screen_size.height);
    } else {
      top_edge = static_cast<float>(m_screen_size.height) * config_.clamp_y;
      bottom_edge = static_cast<float>(m_screen_size.height) * (1.0f - config_.clamp_y);
    }

    float peek_to = 0;
    float translation_compensation = player_pos.y - m_translation.y;

    if(player->peeking_direction_y() == ::UP) {
      peek_to = bottom_edge - translation_compensation;
    } else if(player->peeking_direction_y() == ::DOWN) {
      peek_to = top_edge - translation_compensation;
    }

    float peek_move = (peek_to - m_peek_pos.y) * PEEK_ARRIVE_RATIO;
    if(fabsf(peek_move) < 1.0) {
      peek_move = 0.0;
    }

    m_peek_pos.y += peek_move;

    m_translation.y -= m_peek_pos.y;

    if(config_.clamp_y > 0) {
      m_translation.y = math::clamp(m_translation.y,
                            player_pos.y - static_cast<float>(m_screen_size.height) * (1.0f - config_.clamp_y),
                            player_pos.y - static_cast<float>(m_screen_size.height) * config_.clamp_y);
      m_cached_translation.y = math::clamp(m_cached_translation.y,
                                   player_pos.y - static_cast<float>(m_screen_size.height) * (1.0f - config_.clamp_y),
                                   player_pos.y - static_cast<float>(m_screen_size.height) * config_.clamp_y);
    }
  }

  /****** Horizontal scrolling part *******/
  int xmode = config_.xmode;

  if(player->is_dying())
    xmode = 0;

  if(xmode == 1) {
    m_cached_translation.x = player_pos.x - static_cast<float>(m_screen_size.width) * config_.target_x;
  }
  if(xmode == 2) {
    // our camera is either in leftscrolling, rightscrolling or
    // nonscrollingmode.
    //
    // when suddenly changing directions while scrolling into the other
    // direction abort scrolling, since tux might be going left/right at a
    // relatively small part of the map (like when jumping upwards)

    // Find out direction in which the player moves
    LookaheadMode walkDirection;
    if (player_delta.x < -CAMERA_EPSILON) walkDirection = LOOKAHEAD_LEFT;
    else if (player_delta.x > CAMERA_EPSILON) walkDirection = LOOKAHEAD_RIGHT;
    else if (player->m_dir == ::LEFT) walkDirection = LOOKAHEAD_LEFT;
    else walkDirection = LOOKAHEAD_RIGHT;

    float LEFTEND, RIGHTEND;
    if(config_.sensitive_x > 0) {
      LEFTEND = static_cast<float>(m_screen_size.width) * config_.sensitive_x;
      RIGHTEND = static_cast<float>(m_screen_size.width) * (1-config_.sensitive_x);
    } else {
      LEFTEND = static_cast<float>(m_screen_size.width);
      RIGHTEND = 0.0f;
    }

    if(m_lookahead_mode == LOOKAHEAD_NONE) {
      /* if we're undecided then look if we crossed the left or right
       * "sensitive" area */
      if(player_pos.x < m_cached_translation.x + LEFTEND) {
        m_lookahead_mode = LOOKAHEAD_LEFT;
      } else if(player_pos.x > m_cached_translation.x + RIGHTEND) {
        m_lookahead_mode = LOOKAHEAD_RIGHT;
      }
      /* at the ends of a level it's obvious which way we will go */
      if(player_pos.x < m_screen_size.width*0.5) {
        m_lookahead_mode = LOOKAHEAD_RIGHT;
      } else if(player_pos.x >= m_sector->get_width() - m_screen_size.width*0.5) {
        m_lookahead_mode = LOOKAHEAD_LEFT;
      }

      m_changetime = -1;
    } else if(m_lookahead_mode != walkDirection) {
      /* player changed direction while camera was scrolling...
       * he has to do this for a certain time to add robustness against
       * sudden changes */
      if(m_changetime < 0) {
        m_changetime = game_time;
      } else if(game_time - m_changetime > config_.dirchange_time) {
        if(m_lookahead_mode == LOOKAHEAD_LEFT &&
           player_pos.x > m_cached_translation.x + RIGHTEND) {
          m_lookahead_mode = LOOKAHEAD_RIGHT;
        } else if(m_lookahead_mode == LOOKAHEAD_RIGHT &&
                  player_pos.x < m_cached_translation.x + LEFTEND) {
          m_lookahead_mode = LOOKAHEAD_LEFT;
        } else {
          m_lookahead_mode = LOOKAHEAD_NONE;
        }
      }
    } else {
      m_changetime = -1;
    }

    LEFTEND = static_cast<float>(m_screen_size.width) * config_.edge_x;
    RIGHTEND = static_cast<float>(m_screen_size.width) * (1-config_.edge_x);

    // calculate our scroll target depending on scroll mode
    float target_x;
    if(m_lookahead_mode == LOOKAHEAD_LEFT)
      target_x = player_pos.x - RIGHTEND;
    else if(m_lookahead_mode == LOOKAHEAD_RIGHT)
      target_x = player_pos.x - LEFTEND;
    else
      target_x = m_cached_translation.x;

    // that's the distance we would have to travel to reach target_x
    float delta_x = m_cached_translation.x - target_x;
    // the speed we'd need to travel to reach target_x in this frame
    float speed_x = delta_x / elapsed_time;

    // limit our speed
    float player_speed_x = player_delta.x / elapsed_time;
    float maxv = config_.max_speed_x + (fabsf(player_speed_x * config_.dynamic_max_speed_x));
    speed_x = math::clamp(speed_x, -maxv, maxv);

    // apply scrolling
    m_cached_translation.x -= speed_x * elapsed_time;
  }
  if(xmode == 3) {
    float halfsize = config_.kirby_rectsize_x * 0.5f;
    m_cached_translation.x = math::clamp(m_cached_translation.x,
                                 player_pos.x - static_cast<float>(m_screen_size.width) * (0.5f + halfsize),
                                 player_pos.x - static_cast<float>(m_screen_size.width) * (0.5f - halfsize));
  }
  if(xmode == 4) {
    float LEFTEND = static_cast<float>(m_screen_size.width) * config_.edge_x;
    float RIGHTEND = static_cast<float>(m_screen_size.width) * (1 - config_.edge_x);

    if (player_delta.x < -CAMERA_EPSILON) {
      // walking left
      m_lookahead_pos.x -= player_delta.x * config_.dynamic_speed_sm;
      if(m_lookahead_pos.x > RIGHTEND) {
        m_lookahead_pos.x = RIGHTEND;
      }

    } else if (player_delta.x > CAMERA_EPSILON) {
      // walking right
      m_lookahead_pos.x -= player_delta.x * config_.dynamic_speed_sm;
      if(m_lookahead_pos.x < LEFTEND) {
        m_lookahead_pos.x = LEFTEND;
      }
    }

    // adjust for level ends
    if (player_pos.x < LEFTEND) {
      m_lookahead_pos.x = LEFTEND;
    }
    if (player_pos.x > m_sector->get_width() - LEFTEND) {
      m_lookahead_pos.x = RIGHTEND;
    }

    m_cached_translation.x = player_pos.x - m_lookahead_pos.x;
  }

  m_translation.x = m_cached_translation.x;

  if(xmode != 0) {
    float left_edge, right_edge;
    if(config_.clamp_x <= 0) {
      left_edge = 0;
      right_edge = static_cast<float>(m_screen_size.width);
    } else {
      left_edge = static_cast<float>(m_screen_size.width) * config_.clamp_x;
      right_edge = static_cast<float>(m_screen_size.width) * (1.0f - config_.clamp_x);
    }

    float peek_to = 0;
    float translation_compensation = player_pos.x - m_translation.x;

    if(player->peeking_direction_x() == ::LEFT) {
      peek_to = right_edge - translation_compensation;
    } else if(player->peeking_direction_x() == ::RIGHT) {
      peek_to = left_edge - translation_compensation;
    }

    float peek_move = (peek_to - m_peek_pos.x) * PEEK_ARRIVE_RATIO;
    if(fabsf(peek_move) < 1.0) {
      peek_move = 0.0;
    }

    m_peek_pos.x += peek_move;

    m_translation.x -= m_peek_pos.x;

    if(config_.clamp_x > 0) {
      m_translation.x = math::clamp(m_translation.x,
                            player_pos.x - static_cast<float>(m_screen_size.width) * (1-config_.clamp_x),
                            player_pos.x - static_cast<float>(m_screen_size.width) * config_.clamp_x);

      m_cached_translation.x = math::clamp(m_cached_translation.x,
                                   player_pos.x - static_cast<float>(m_screen_size.width) * (1-config_.clamp_x),
                                   player_pos.x - static_cast<float>(m_screen_size.width) * config_.clamp_x);
    }
  }

  keep_in_bounds(m_translation);
  keep_in_bounds(m_cached_translation);
}

void
Camera::update_scroll_autoscroll(float elapsed_time)
{
<<<<<<< HEAD
  auto player_it = sector->player;
  if(player_it->is_dying())
=======
  auto player = m_sector->m_player;
  if(player->is_dying())
>>>>>>> a8769b71
    return;

  m_translation = walker->advance(elapsed_time);

  keep_in_bounds(m_translation);
}

void
Camera::update_scroll_to(float elapsed_time)
{
  m_scroll_to_pos += elapsed_time * m_scrollspeed;
  if(m_scroll_to_pos >= 1.0) {
    m_mode = MANUAL;
    m_translation = m_scroll_goal;
    return;
  }

  m_translation = m_scroll_from + (m_scroll_goal - m_scroll_from) * m_scroll_to_pos;
}

Vector
<<<<<<< HEAD
Camera::get_center() const {
  if(number == 1)
    return translation + Vector(static_cast<float>(m_screen_size.width) / 3.0f,
                                static_cast<float>(m_screen_size.height) / 2.0f);
  else // if(number == 2)
    return translation + Vector(static_cast<float>(m_screen_size.width) / 3.0f * 2.0f,
                                static_cast<float>(m_screen_size.height) / 2.0f);
=======
Camera::get_center() const
{
  return m_translation + Vector(static_cast<float>(m_screen_size.width) / 2.0f,
                              static_cast<float>(m_screen_size.height) / 2.0f);
>>>>>>> a8769b71
}

void
Camera::move(const int dx, const int dy)
{
  m_translation.x += static_cast<float>(dx);
  m_translation.y += static_cast<float>(dy);
}

bool
Camera::is_saveable() const {
  return !Editor::is_active() || !Editor::current()->get_worldmap_mode();
}

/* EOF */<|MERGE_RESOLUTION|>--- conflicted
+++ resolved
@@ -168,28 +168,9 @@
   m_mode(NORMAL),
   m_defaultmode(NORMAL),
   m_screen_size(SCREEN_WIDTH, SCREEN_HEIGHT),
-<<<<<<< HEAD
-  translation(),
-  sector(newsector),
-  player(player_),
-  lookahead_mode(LOOKAHEAD_NONE),
-  changetime(),
-  lookahead_pos(),
-  peek_pos(),
-  cached_translation(),
-  shaketimer(),
-  shakespeed(),
-  shakedepth_x(),
-  shakedepth_y(),
-  scroll_from(),
-  scroll_goal(),
-  scroll_to_pos(),
-  scrollspeed(),
-  config(std::unique_ptr<CameraConfig>(new CameraConfig)),
-  number()
-=======
   m_translation(),
   m_sector(newsector),
+  player(player_),
   m_lookahead_mode(LOOKAHEAD_NONE),
   m_changetime(),
   m_lookahead_pos(),
@@ -203,8 +184,8 @@
   m_scroll_goal(),
   m_scroll_to_pos(),
   m_scrollspeed(),
-  m_config(std::make_unique<CameraConfig>())
->>>>>>> a8769b71
+  m_config(std::make_unique<CameraConfig>()),
+  number()
 {
   m_name = name_;
   reload_config();
@@ -328,21 +309,16 @@
 void
 Camera::keep_in_bounds(Vector& translation_)
 {
-<<<<<<< HEAD
-  if(sector == NULL)
+  if(m_sector == NULL)
   {
     if(Sector::current() == NULL)
     {
       return;
     }
-    sector = Sector::current();
-  }
-  float width = sector->get_width();
-  float height = sector->get_height();
-=======
+    m_sector = Sector::current();
+  }
   float width = m_sector->get_width();
   float height = m_sector->get_height();
->>>>>>> a8769b71
 
   // don't scroll before the start or after the level's end
   translation_.x = math::clamp(translation_.x, 0.0f, width - static_cast<float>(m_screen_size.width));
@@ -366,26 +342,21 @@
 void
 Camera::update_scroll_normal(float elapsed_time)
 {
-<<<<<<< HEAD
   if(player == NULL)
   {
     return;
   }
-  if(sector == NULL)
+  if(m_sector == NULL)
   {
     if(Sector::current() == NULL)
     {
       return;
     }
-    sector = Sector::current();
-  }
-
-  const auto& config_ = *(this->config);
-
-=======
-  const auto& config_ = *(m_config);
-  auto player = m_sector->m_player;
->>>>>>> a8769b71
+    m_sector = Sector::current();
+  }
+
+  const auto& config_ = *(this->m_config);
+
   // TODO: co-op mode needs a good camera
   Vector player_pos(player->get_bbox().get_middle().x,
                                     player->get_bbox().get_bottom());
@@ -687,13 +658,8 @@
 void
 Camera::update_scroll_autoscroll(float elapsed_time)
 {
-<<<<<<< HEAD
-  auto player_it = sector->player;
+  auto player_it = m_sector->m_player;
   if(player_it->is_dying())
-=======
-  auto player = m_sector->m_player;
-  if(player->is_dying())
->>>>>>> a8769b71
     return;
 
   m_translation = walker->advance(elapsed_time);
@@ -715,20 +681,13 @@
 }
 
 Vector
-<<<<<<< HEAD
 Camera::get_center() const {
   if(number == 1)
-    return translation + Vector(static_cast<float>(m_screen_size.width) / 3.0f,
+    return m_translation + Vector(static_cast<float>(m_screen_size.width) / 3.0f,
                                 static_cast<float>(m_screen_size.height) / 2.0f);
   else // if(number == 2)
-    return translation + Vector(static_cast<float>(m_screen_size.width) / 3.0f * 2.0f,
+    return m_translation + Vector(static_cast<float>(m_screen_size.width) / 3.0f * 2.0f,
                                 static_cast<float>(m_screen_size.height) / 2.0f);
-=======
-Camera::get_center() const
-{
-  return m_translation + Vector(static_cast<float>(m_screen_size.width) / 2.0f,
-                              static_cast<float>(m_screen_size.height) / 2.0f);
->>>>>>> a8769b71
 }
 
 void
