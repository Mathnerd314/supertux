//  SuperTux
//  Copyright (C) 2006 Matthias Braun <matze@braunis.de>
//
//  This program is free software: you can redistribute it and/or modify
//  it under the terms of the GNU General Public License as published by
//  the Free Software Foundation, either version 3 of the License, or
//  (at your option) any later version.
//
//  This program is distributed in the hope that it will be useful,
//  but WITHOUT ANY WARRANTY; without even the implied warranty of
//  MERCHANTABILITY or FITNESS FOR A PARTICULAR PURPOSE.  See the
//  GNU General Public License for more details.
//
//  You should have received a copy of the GNU General Public License
//  along with this program.  If not, see <http://www.gnu.org/licenses/>.

#include "object/fireworks.hpp"

#include "audio/sound_manager.hpp"
#include "math/random_generator.hpp"
#include "object/camera.hpp"
#include "object/particles.hpp"
<<<<<<< HEAD
#include "object/player.hpp"
#include "supertux/globals.hpp"
=======
>>>>>>> 9d65b21a
#include "supertux/sector.hpp"
#include "video/drawing_context.hpp"

Fireworks::Fireworks() :
  timer()
{
  timer.start(.2f);
  SoundManager::current()->preload("sounds/fireworks.wav");
}

void
Fireworks::update(float )
{
  if(timer.check()) {
    auto sector = Sector::current();
    for(const auto& player : sector->get_players())
    {
      Vector pos = player->get_camera()->get_translation();
      pos += Vector(graphicsRandom.randf(SCREEN_WIDTH),
                    graphicsRandom.randf(SCREEN_HEIGHT/2));

<<<<<<< HEAD
      float red = graphicsRandom.randf(1.0);
      float green = graphicsRandom.randf(1.0);
      //float red = 0.7;
      //float green = 0.9;
      (void) red;
      (void) green;
      sector->add_object(std::make_shared<Particles>(pos, 0, 360, 140, 140,
                                                    Vector(0, 0), 45, Color(red, green, 0), 3, 1.3f,
                                                    LAYER_FOREGROUND1+1));
    }
=======
    float red = graphicsRandom.randf(1.0);
    float green = graphicsRandom.randf(1.0);
    sector->add_object(std::make_shared<Particles>(pos, 0, 360, 140, 140,
                                                   Vector(0, 0), 45, Color(red, green, 0), 3, 1.3f,
                                                   LAYER_FOREGROUND1+1));
>>>>>>> 9d65b21a
    SoundManager::current()->play("sounds/fireworks.wav");
    timer.start(graphicsRandom.randf(1.0, 1.5));
  }
}

void
Fireworks::draw(DrawingContext& )
{
}

/* EOF */<|MERGE_RESOLUTION|>--- conflicted
+++ resolved
@@ -20,11 +20,8 @@
 #include "math/random_generator.hpp"
 #include "object/camera.hpp"
 #include "object/particles.hpp"
-<<<<<<< HEAD
 #include "object/player.hpp"
 #include "supertux/globals.hpp"
-=======
->>>>>>> 9d65b21a
 #include "supertux/sector.hpp"
 #include "video/drawing_context.hpp"
 
@@ -46,24 +43,12 @@
       pos += Vector(graphicsRandom.randf(SCREEN_WIDTH),
                     graphicsRandom.randf(SCREEN_HEIGHT/2));
 
-<<<<<<< HEAD
       float red = graphicsRandom.randf(1.0);
       float green = graphicsRandom.randf(1.0);
-      //float red = 0.7;
-      //float green = 0.9;
-      (void) red;
-      (void) green;
       sector->add_object(std::make_shared<Particles>(pos, 0, 360, 140, 140,
                                                     Vector(0, 0), 45, Color(red, green, 0), 3, 1.3f,
                                                     LAYER_FOREGROUND1+1));
     }
-=======
-    float red = graphicsRandom.randf(1.0);
-    float green = graphicsRandom.randf(1.0);
-    sector->add_object(std::make_shared<Particles>(pos, 0, 360, 140, 140,
-                                                   Vector(0, 0), 45, Color(red, green, 0), 3, 1.3f,
-                                                   LAYER_FOREGROUND1+1));
->>>>>>> 9d65b21a
     SoundManager::current()->play("sounds/fireworks.wav");
     timer.start(graphicsRandom.randf(1.0, 1.5));
   }
