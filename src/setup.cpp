--- conflicted
+++ resolved
@@ -67,15 +67,12 @@
 /* Screen properties: */
 /* Don't use this to test for the actual screen sizes. Use screen->w/h instead! */
 #ifndef RES320X240
-int SCREEN_W = 640;
-int SCREEN_H = 480;
+#define SCREEN_W 640
+#define SCREEN_H 480
 #else
-int SCREEN_W = 320;
-int SCREEN_H = 240;
-#endif
-
-int window_width  = 1200;
-int window_height = 900; 
+#define SCREEN_W 320
+#define SCREEN_H 240
+#endif
 
 #ifdef GP2X
 #define DATA_PREFIX "data/"
@@ -318,11 +315,7 @@
 /* Set SuperTux configuration and save directories */
 void st_directory_setup(void)
 {
-<<<<<<< HEAD
-  const char* home;
-=======
   const char *home;
->>>>>>> b4615a9c
   char str[1024];
   /* Get home directory (from $HOME variable)... if we can't determine it,
      use the current directory ("."): */
@@ -412,8 +405,7 @@
   contrib_subset_menu   = new Menu();
   worldmap_menu  = new Menu();
 
-  main_menu->set_pos(SCREEN_W/2, 335);
-
+  main_menu->set_pos(screen->w/2, (int)(335)+20);
   main_menu->additem(MN_GOTO, "Start Game",0,load_game_menu, MNID_STARTGAME);
   main_menu->additem(MN_GOTO, "Bonus Levels",0,contrib_menu, MNID_CONTRIB);
   main_menu->additem(MN_GOTO, "Options",0,options_menu, MNID_OPTIONMENU);
@@ -769,7 +761,7 @@
   if (use_fullscreen)
     {
 #ifndef GP2X
-      screen = SDL_SetVideoMode(window_width, window_height, 0, SDL_FULLSCREEN ) ; /* | SDL_HWSURFACE); */
+      screen = SDL_SetVideoMode(SCREEN_W, SCREEN_H, 0, SDL_FULLSCREEN ) ; /* | SDL_HWSURFACE); */
 #else
 //      screen = SDL_SetVideoMode(SCREEN_W, SCREEN_H, 16, SDL_HWSURFACE | SDL_DOUBLEBUF ) ; /* GP2X */
       printf("screen width: %d, height: %d\n",SCREEN_W, SCREEN_H);
@@ -788,7 +780,8 @@
   else
     {
 #ifndef GP2X
-      screen = SDL_SetVideoMode(window_width, window_height, 0, SDL_HWSURFACE | SDL_DOUBLEBUF );
+      screen = SDL_SetVideoMode(SCREEN_W, SCREEN_H, 0, SDL_HWSURFACE | SDL_DOUBLEBUF );
+
 #else
 //      screen = SDL_SetVideoMode(SCREEN_W, SCREEN_H, 16, SDL_HWSURFACE | SDL_DOUBLEBUF ) ; /* GP2X */
       screen = SDL_SetVideoMode(SCREEN_W, SCREEN_H, 16, SDL_SWSURFACE ) ; /* GP2X */
@@ -805,7 +798,7 @@
 #endif
           exit(1);
         }
-    }                    
+    }
 }
 
 void st_video_setup_gl(void)
@@ -820,7 +813,7 @@
 
   if (use_fullscreen)
     {
-      screen = SDL_SetVideoMode(window_width, window_height, 0, SDL_FULLSCREEN | SDL_OPENGL) ; /* | SDL_HWSURFACE); */
+      screen = SDL_SetVideoMode(SCREEN_W, SCREEN_H, 0, SDL_FULLSCREEN | SDL_OPENGL) ; /* | SDL_HWSURFACE); */
       if (screen == NULL)
         {
           fprintf(stderr,
@@ -833,7 +826,7 @@
     }
   else
     {
-      screen = SDL_SetVideoMode(window_width, window_height, 0, SDL_OPENGL);
+      screen = SDL_SetVideoMode(SCREEN_W, SCREEN_H, 0, SDL_OPENGL);
 
       if (screen == NULL)
         {
