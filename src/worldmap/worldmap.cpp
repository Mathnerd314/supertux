//  SuperTux -  A Jump'n Run
//  Copyright (C) 2004 Ingo Ruhnke <grumbel@gmx.de>
//  Copyright (C) 2006 Christoph Sommer <christoph.sommer@2006.expires.deltadevelopment.de>
//
//  This program is free software: you can redistribute it and/or modify
//  it under the terms of the GNU General Public License as published by
//  the Free Software Foundation, either version 3 of the License, or
//  (at your option) any later version.
//
//  This program is distributed in the hope that it will be useful,
//  but WITHOUT ANY WARRANTY; without even the implied warranty of
//  MERCHANTABILITY or FITNESS FOR A PARTICULAR PURPOSE.  See the
//  GNU General Public License for more details.
//
//  You should have received a copy of the GNU General Public License
//  along with this program.  If not, see <http://www.gnu.org/licenses/>.

#include "worldmap/worldmap.hpp"

#include <config.h>

#include <assert.h>
#include <fstream>
#include <iostream>
#include <physfs.h>
#include <sstream>
#include <stdexcept>
#include <unistd.h>
#include <vector>

#include "audio/sound_manager.hpp"
#include "control/joystickkeyboardcontroller.hpp"
#include "gui/menu.hpp"
#include "gui/menu_manager.hpp"
#include "gui/mousecursor.hpp"
#include "lisp/lisp.hpp"
#include "lisp/list_iterator.hpp"
#include "lisp/parser.hpp"
#include "object/background.hpp"
#include "object/decal.hpp"
#include "object/tilemap.hpp"
#include "physfs/ifile_streambuf.hpp"
#include "scripting/squirrel_error.hpp"
#include "scripting/squirrel_util.hpp"
#include "sprite/sprite.hpp"
#include "sprite/sprite_manager.hpp"
#include "supertux/game_session.hpp"
#include "supertux/globals.hpp"
#include "supertux/screen_manager.hpp"
#include "supertux/menu/menu_storage.hpp"
#include "supertux/menu/options_menu.hpp"
#include "supertux/menu/worldmap_menu.hpp"
#include "supertux/player_status.hpp"
#include "supertux/resources.hpp"
#include "supertux/sector.hpp"
#include "supertux/shrinkfade.hpp"
#include "supertux/spawn_point.hpp"
#include "supertux/textscroller.hpp"
#include "supertux/tile_manager.hpp"
#include "supertux/tile_set.hpp"
#include "supertux/world.hpp"
#include "util/file_system.hpp"
#include "util/gettext.hpp"
#include "util/log.hpp"
#include "util/reader.hpp"
#include "video/drawing_context.hpp"
#include "video/surface.hpp"
#include "worldmap/level.hpp"
#include "worldmap/special_tile.hpp"
#include "worldmap/sprite_change.hpp"
#include "worldmap/tux.hpp"
#include "worldmap/worldmap.hpp"

static const float CAMERA_PAN_SPEED = 5.0;

namespace worldmap {

WorldMap* WorldMap::current_ = NULL;

WorldMap::WorldMap(const std::string& filename, PlayerStatus* player_status, const std::string& force_spawnpoint) :
  tux(0),
  player_status(player_status),
  tileset(NULL),
  free_tileset(false),
  worldmap_menu(),
  camera_offset(),
  name(),
  music(),
  init_script(),
  game_objects(),
  solid_tilemaps(),
  passive_message_timer(),
  passive_message(),
  map_filename(),
  levels_path(),
  special_tiles(),
  levels(),
  sprite_changes(),
  spawn_points(),
  teleporters(),
  total_stats(),
  worldmap_table(),
  scripts(),
  ambient_light( 1.0f, 1.0f, 1.0f, 1.0f ),
  force_spawnpoint(force_spawnpoint),
  in_level(false),
  pan_pos(),
  panning(false)
{
  tux = new Tux(this);
  add_object(tux);

  name = "<no title>";
  music = "music/salcon.ogg";

  total_stats.reset();

  worldmap_menu.reset(new WorldmapMenu());

  // create a new squirrel table for the worldmap
  using namespace scripting;

  sq_collectgarbage(global_vm);
  sq_newtable(global_vm);
  sq_pushroottable(global_vm);
  if(SQ_FAILED(sq_setdelegate(global_vm, -2)))
    throw scripting::SquirrelError(global_vm, "Couldn't set worldmap_table delegate");

  sq_resetobject(&worldmap_table);
  if(SQ_FAILED(sq_getstackobj(global_vm, -1, &worldmap_table)))
    throw scripting::SquirrelError(global_vm, "Couldn't get table from stack");

  sq_addref(global_vm, &worldmap_table);
  sq_pop(global_vm, 1);

  sound_manager->preload("sounds/warp.wav");

  // load worldmap objects
  load(filename);
}

WorldMap::~WorldMap()
{
  using namespace scripting;

  if(free_tileset)
    delete tileset;

  for(GameObjects::iterator i = game_objects.begin();
      i != game_objects.end(); ++i) {
    GameObject* object = *i;
    try_unexpose(object);
    object->unref();
  }

  for(SpawnPoints::iterator i = spawn_points.begin();
      i != spawn_points.end(); ++i) {
    delete *i;
  }

  for(ScriptList::iterator i = scripts.begin();
      i != scripts.end(); ++i) {
    HSQOBJECT& object = *i;
    sq_release(global_vm, &object);
  }
  sq_release(global_vm, &worldmap_table);

  sq_collectgarbage(global_vm);

  if(current_ == this)
    current_ = NULL;
}

void
WorldMap::add_object(GameObject* object)
{
  TileMap* tilemap = dynamic_cast<TileMap*> (object);
  if(tilemap != 0 && tilemap->is_solid()) {
    solid_tilemaps.push_back(tilemap);
  }

  object->ref();
  try_expose(object);
  game_objects.push_back(object);
}

void
WorldMap::try_expose(GameObject* object)
{
  ScriptInterface* object_ = dynamic_cast<ScriptInterface*> (object);
  if(object_ != NULL) {
    HSQUIRRELVM vm = scripting::global_vm;
    sq_pushobject(vm, worldmap_table);
    object_->expose(vm, -1);
    sq_pop(vm, 1);
  }
}

void
WorldMap::try_unexpose(GameObject* object)
{
  ScriptInterface* object_ = dynamic_cast<ScriptInterface*> (object);
  if(object_ != NULL) {
    HSQUIRRELVM vm = scripting::global_vm;
    SQInteger oldtop = sq_gettop(vm);
    sq_pushobject(vm, worldmap_table);
    try {
      object_->unexpose(vm, -1);
    } catch(std::exception& e) {
      log_warning << "Couldn't unregister object: " << e.what() << std::endl;
    }
    sq_settop(vm, oldtop);
  }
}

void
WorldMap::move_to_spawnpoint(const std::string& spawnpoint, bool pan)
{
  for(SpawnPoints::iterator i = spawn_points.begin(); i != spawn_points.end(); ++i) {
    SpawnPoint* sp = *i;
    if(sp->name == spawnpoint) {
      Vector p = sp->pos;
      tux->set_tile_pos(p);
      tux->set_direction(sp->auto_dir);
      if(pan) {
        panning = true;
        pan_pos = get_camera_pos_for_tux();
        clamp_camera_position(pan_pos);
      }
      return;
    }
  }
  log_warning << "Spawnpoint '" << spawnpoint << "' not found." << std::endl;
  if (spawnpoint != "main") {
    move_to_spawnpoint("main");
  }
}

void
WorldMap::change(const std::string& filename, const std::string& force_spawnpoint)
{
  g_screen_manager->exit_screen();
  g_screen_manager->push_screen(new WorldMap(filename, player_status, force_spawnpoint));
}

void
WorldMap::load(const std::string& filename)
{
  map_filename = filename;
  levels_path = FileSystem::dirname(map_filename);

  try {
    lisp::Parser parser;
    const lisp::Lisp* root = parser.parse(map_filename);

    const lisp::Lisp* level = root->get_lisp("supertux-level");
    if(level == NULL)
      throw std::runtime_error("file isn't a supertux-level file.");

    level->get("name", name);

    const lisp::Lisp* sector = level->get_lisp("sector");
    if(!sector)
      throw std::runtime_error("No sector specified in worldmap file.");

    const lisp::Lisp* tilesets_lisp = level->get_lisp("tilesets");
    if(tilesets_lisp != NULL) {
      tileset      = tile_manager->parse_tileset_definition(*tilesets_lisp);
      free_tileset = true;
    }
    std::string tileset_name;
    if(level->get("tileset", tileset_name)) {
      if(tileset != NULL) {
        log_warning << "multiple tilesets specified in level" << std::endl;
      } else {
        tileset = tile_manager->get_tileset(tileset_name);
      }
    }
    /* load default tileset */
    if(tileset == NULL) {
      tileset = tile_manager->get_tileset("images/worldmap.strf");
    }
    current_tileset = tileset;

    lisp::ListIterator iter(sector);
    while(iter.next()) {
      if(iter.item() == "tilemap") {
        add_object(new TileMap(*(iter.lisp())));
      } else if(iter.item() == "background") {
        add_object(new Background(*(iter.lisp())));
      } else if(iter.item() == "music") {
        iter.value()->get(music);
      } else if(iter.item() == "init-script") {
        iter.value()->get(init_script);
      } else if(iter.item() == "worldmap-spawnpoint") {
        SpawnPoint* sp = new SpawnPoint(*iter.lisp());
        spawn_points.push_back(sp);
      } else if(iter.item() == "level") {
        LevelTile* level = new LevelTile(levels_path, *iter.lisp());
        levels.push_back(level);
        add_object(level);
      } else if(iter.item() == "special-tile") {
        SpecialTile* special_tile = new SpecialTile(*iter.lisp());
        special_tiles.push_back(special_tile);
        add_object(special_tile);
      } else if(iter.item() == "sprite-change") {
        SpriteChange* sprite_change = new SpriteChange(*iter.lisp());
        sprite_changes.push_back(sprite_change);
        add_object(sprite_change);
      } else if(iter.item() == "teleporter") {
        Teleporter* teleporter = new Teleporter(*iter.lisp());
        teleporters.push_back(teleporter);
        add_object(teleporter);
      } else if(iter.item() == "decal") {
        Decal* decal = new Decal(*iter.lisp());
        add_object(decal);
      } else if(iter.item() == "ambient-light") {
        std::vector<float> vColor;
        sector->get( "ambient-light", vColor );
        if(vColor.size() < 3) {
          log_warning << "(ambient-light) requires a color as argument" << std::endl;
        } else {
          ambient_light = Color( vColor );
        }
      } else if(iter.item() == "name") {
        // skip
      } else {
        log_warning << "Unknown token '" << iter.item() << "' in worldmap" << std::endl;
      }
    }
    current_tileset = NULL;

    if(solid_tilemaps.size() == 0)
      throw std::runtime_error("No solid tilemap specified");

    move_to_spawnpoint("main");

  } catch(std::exception& e) {
    std::stringstream msg;
    msg << "Problem when parsing worldmap '" << map_filename << "': " <<
      e.what();
    throw std::runtime_error(msg.str());
  }
}

void
WorldMap::get_level_title(LevelTile& level)
{
  /** get special_tile's title */
  level.title = "<no title>";

  try {
    lisp::Parser parser;
    const lisp::Lisp* root = parser.parse(levels_path + level.get_name());

    const lisp::Lisp* level_lisp = root->get_lisp("supertux-level");
    if(!level_lisp)
      return;

    level_lisp->get("name", level.title);
  } catch(std::exception& e) {
    log_warning << "Problem when reading leveltitle: " << e.what() << std::endl;
    return;
  }
}

void
WorldMap::get_level_target_time(LevelTile& level)
{
<<<<<<< HEAD
  if(last_position == tux->get_tile_pos()) {
    level.target_time = last_target_time;
    return;
  }

=======
>>>>>>> a617ea96
  try {
    lisp::Parser parser;
    const lisp::Lisp* root = parser.parse(levels_path + level.get_name());

    const lisp::Lisp* level_lisp = root->get_lisp("supertux-level");
    if(!level_lisp)
      return;

    level_lisp->get("target-time", level.target_time);
<<<<<<< HEAD

    last_position = level.pos;
    last_target_time = level.target_time;
=======
>>>>>>> a617ea96
  } catch(std::exception& e) {
    log_warning << "Problem when reading level target time: " << e.what() << std::endl;
    return;
  }
}

void WorldMap::calculate_total_stats()
{
  total_stats.zero();
  for(LevelTiles::iterator i = levels.begin(); i != levels.end(); ++i) {
    LevelTile* level = *i;
    if (level->solved) {
      total_stats += level->statistics;
    }
  }
}

void
WorldMap::on_escape_press()
{
  // Show or hide the menu
  if(!MenuManager::current()) {
    MenuManager::set_current(worldmap_menu.get());
    tux->set_direction(D_NONE);  // stop tux movement when menu is called
  } else {
    MenuManager::set_current(NULL);
  }
}

Vector
WorldMap::get_next_tile(Vector pos, Direction direction)
{
  switch(direction) {
    case D_WEST:
      pos.x -= 1;
      break;
    case D_EAST:
      pos.x += 1;
      break;
    case D_NORTH:
      pos.y -= 1;
      break;
    case D_SOUTH:
      pos.y += 1;
      break;
    case D_NONE:
      break;
  }
  return pos;
}

bool
WorldMap::path_ok(Direction direction, const Vector& old_pos, Vector* new_pos)
{
  *new_pos = get_next_tile(old_pos, direction);

  if (!(new_pos->x >= 0 && new_pos->x < get_width()
        && new_pos->y >= 0 && new_pos->y < get_height()))
  { // New position is outsite the tilemap
    return false;
  }
  else
  { // Check if the tile allows us to go to new_pos
    int old_tile_data = tile_data_at(old_pos);
    int new_tile_data = tile_data_at(*new_pos);
    switch(direction)
    {
      case D_WEST:
        return (old_tile_data & Tile::WORLDMAP_WEST
                && new_tile_data & Tile::WORLDMAP_EAST);

      case D_EAST:
        return (old_tile_data & Tile::WORLDMAP_EAST
                && new_tile_data & Tile::WORLDMAP_WEST);

      case D_NORTH:
        return (old_tile_data & Tile::WORLDMAP_NORTH
                && new_tile_data & Tile::WORLDMAP_SOUTH);

      case D_SOUTH:
        return (old_tile_data & Tile::WORLDMAP_SOUTH
                && new_tile_data & Tile::WORLDMAP_NORTH);

      case D_NONE:
        assert(!"path_ok() can't walk if direction is NONE");
    }
    return false;
  }
}

void
WorldMap::finished_level(Level* gamelevel)
{
  // TODO use Level* parameter here?
  LevelTile* level = at_level();

  bool old_level_state = level->solved;
  level->solved = true;
  level->sprite->set_action("solved");

  // deal with statistics
  level->statistics.merge(gamelevel->stats);
  calculate_total_stats();
  get_level_target_time(*level);
  if(level->statistics.completed(level->statistics, level->target_time)) {
    level->perfect = true;
    if(level->sprite->has_action("perfect"))
      level->sprite->set_action("perfect");
  }

  save_state();

  if (old_level_state != level->solved) {
    // Try to detect the next direction to which we should walk
    // FIXME: Mostly a hack
    Direction dir = D_NONE;

    int dirdata = available_directions_at(tux->get_tile_pos());
    // first, test for crossroads
    if (dirdata == Tile::WORLDMAP_CNSE ||
        dirdata == Tile::WORLDMAP_CNSW ||
        dirdata == Tile::WORLDMAP_CNEW ||
        dirdata == Tile::WORLDMAP_CSEW ||
        dirdata == Tile::WORLDMAP_CNSEW)
      dir = D_NONE;
    else if (dirdata & Tile::WORLDMAP_NORTH
             && tux->back_direction != D_NORTH)
      dir = D_NORTH;
    else if (dirdata & Tile::WORLDMAP_SOUTH
             && tux->back_direction != D_SOUTH)
      dir = D_SOUTH;
    else if (dirdata & Tile::WORLDMAP_EAST
             && tux->back_direction != D_EAST)
      dir = D_EAST;
    else if (dirdata & Tile::WORLDMAP_WEST
             && tux->back_direction != D_WEST)
      dir = D_WEST;

    if (dir != D_NONE) {
      tux->set_direction(dir);
    }
  }

  if (level->extro_script != "") {
    try {
      std::istringstream in(level->extro_script);
      run_script(in, "worldmap:extro_script");
    } catch(std::exception& e) {
      log_warning << "Couldn't run level-extro-script: " << e.what() << std::endl;
    }
  }
}

Vector
WorldMap::get_camera_pos_for_tux() {
  Vector camera_offset;
  Vector tux_pos = tux->get_pos();
  camera_offset.x = tux_pos.x - SCREEN_WIDTH/2;
  camera_offset.y = tux_pos.y - SCREEN_HEIGHT/2;
  return camera_offset;
}

void
WorldMap::clamp_camera_position(Vector& c) {
  if (c.x < 0)
    c.x = 0;
  if (c.y < 0)
    c.y = 0;

  if (c.x > (int)get_width()*32 - SCREEN_WIDTH)
    c.x = (int)get_width()*32 - SCREEN_WIDTH;
  if (c.y > (int)get_height()*32 - SCREEN_HEIGHT)
    c.y = (int)get_height()*32 - SCREEN_HEIGHT;

  if (int(get_width()*32) < SCREEN_WIDTH)
    c.x = get_width()*16.0 - SCREEN_WIDTH/2.0;
  if (int(get_height()*32) < SCREEN_HEIGHT)
    c.y = get_height()*16.0 - SCREEN_HEIGHT/2.0;
}

void
WorldMap::update(float delta)
{
  if(!in_level) {
    Menu* menu = MenuManager::current();
    if(menu != NULL) {
      if(menu == worldmap_menu.get()) {
        switch (worldmap_menu->check())
        {
          case MNID_RETURNWORLDMAP: // Return to game
            MenuManager::set_current(0);
            break;
          case MNID_QUITWORLDMAP: // Quit Worldmap
            g_screen_manager->exit_screen();
            break;
        }
      }

      return;
    }

    // update GameObjects
    for(size_t i = 0; i < game_objects.size(); ++i) {
      GameObject* object = game_objects[i];
      if(!panning || object != tux) {
        object->update(delta);
      }
    }

    // remove old GameObjects
    for(GameObjects::iterator i = game_objects.begin();
        i != game_objects.end(); ) {
      GameObject* object = *i;
      if(!object->is_valid()) {
        try_unexpose(object);
        object->unref();
        i = game_objects.erase(i);
      } else {
        ++i;
      }
    }

    /* update solid_tilemaps list */
    //FIXME: this could be more efficient
    solid_tilemaps.clear();
    for(std::vector<GameObject*>::iterator i = game_objects.begin();
        i != game_objects.end(); ++i)
    {
      TileMap* tm = dynamic_cast<TileMap*>(*i);
      if (!tm) continue;
      if (tm->is_solid()) solid_tilemaps.push_back(tm);
    }

    Vector requested_pos;

    // position "camera"
    if(!panning) {
      camera_offset = get_camera_pos_for_tux();
    } else {
      Vector delta = pan_pos - camera_offset;
      float mag = delta.norm();
      if(mag > CAMERA_PAN_SPEED) {
        delta *= CAMERA_PAN_SPEED/mag;
      }
      camera_offset += delta;
      if(camera_offset == pan_pos) {
        panning = false;
      }
    }

    requested_pos = camera_offset;
    clamp_camera_position(camera_offset);

    if(panning) {
      if(requested_pos.x != camera_offset.x) {
        pan_pos.x = camera_offset.x;
      }
      if(requested_pos.y != camera_offset.y) {
        pan_pos.y = camera_offset.y;
      }
    }

    // handle input
    Controller *controller = g_jk_controller->get_main_controller();
    bool enter_level = false;
    if(controller->pressed(Controller::ACTION)
       || controller->pressed(Controller::JUMP)
       || controller->pressed(Controller::MENU_SELECT)) {
      /* some people define UP and JUMP on the same key... */
      if(!controller->pressed(Controller::UP))
        enter_level = true;
    }
    if(controller->pressed(Controller::PAUSE_MENU))
      on_escape_press();

    // check for teleporters
    Teleporter* teleporter = at_teleporter(tux->get_tile_pos());
    if (teleporter && (teleporter->automatic || (enter_level && (!tux->is_moving())))) {
      enter_level = false;
      if (teleporter->worldmap != "") {
        change(teleporter->worldmap, teleporter->spawnpoint);
      } else {
        // TODO: an animation, camera scrolling or a fading would be a nice touch
        sound_manager->play("sounds/warp.wav");
        tux->back_direction = D_NONE;
        move_to_spawnpoint(teleporter->spawnpoint, true);
      }
    }

    // check for auto-play levels
    LevelTile* level = at_level();
    if (level && (level->auto_play) && (!level->solved) && (!tux->is_moving())) {
      enter_level = true;
      // automatically mark these levels as solved in case player aborts
      level->solved = true;
    }

    if (enter_level && !tux->is_moving())
    {
      /* Check level action */
      LevelTile* level = at_level();
      if (!level) {
        //Respawn if player on a tile with no level and nowhere to go.
        int tile_data = tile_data_at(tux->get_tile_pos());
        if(!( tile_data & ( Tile::WORLDMAP_NORTH |  Tile::WORLDMAP_SOUTH | Tile::WORLDMAP_WEST | Tile::WORLDMAP_EAST ))){
          log_warning << "Player at illegal position " << tux->get_tile_pos().x << ", " << tux->get_tile_pos().y << " respawning." << std::endl;
          move_to_spawnpoint("main");
          return;
        }
        log_warning << "No level to enter at: " << tux->get_tile_pos().x << ", " << tux->get_tile_pos().y << std::endl;
        return;
      }

      if (level->pos == tux->get_tile_pos()) {
        try {
          Vector shrinkpos = Vector(level->pos.x*32 + 16 - camera_offset.x,
                                    level->pos.y*32 +  8 - camera_offset.y);
          std::string levelfile = levels_path + level->get_name();

          // update state and savegame
          save_state();

          g_screen_manager->push_screen(new GameSession(levelfile, player_status, &level->statistics),
                                   new ShrinkFade(shrinkpos, 1.0f));
          in_level = true;
        } catch(std::exception& e) {
          log_fatal << "Couldn't load level: " << e.what() << std::endl;
        }
      }
    }
    else
    {
      //      tux->set_direction(input_direction);
    }
  }
}

int
WorldMap::tile_data_at(Vector p)
{
  int dirs = 0;

  for(std::list<TileMap*>::const_iterator i = solid_tilemaps.begin(); i != solid_tilemaps.end(); i++) {
    TileMap* tilemap = *i;
    const Tile* tile = tilemap->get_tile((int)p.x, (int)p.y);
    int dirdata = tile->getData();
    dirs |= dirdata;
  }

  return dirs;
}

int
WorldMap::available_directions_at(Vector p)
{
  return tile_data_at(p) & Tile::WORLDMAP_DIR_MASK;
}

LevelTile*
WorldMap::at_level()
{
  for(LevelTiles::iterator i = levels.begin(); i != levels.end(); ++i) {
    LevelTile* level = *i;
    if (level->pos == tux->get_tile_pos())
      return level;
  }

  return NULL;
}

SpecialTile*
WorldMap::at_special_tile()
{
  for(SpecialTiles::iterator i = special_tiles.begin();
      i != special_tiles.end(); ++i) {
    SpecialTile* special_tile = *i;
    if (special_tile->pos == tux->get_tile_pos())
      return special_tile;
  }

  return NULL;
}

SpriteChange*
WorldMap::at_sprite_change(const Vector& pos)
{
  for(SpriteChanges::iterator i = sprite_changes.begin();
      i != sprite_changes.end(); ++i) {
    SpriteChange* sprite_change = *i;
    if(sprite_change->pos == pos)
      return sprite_change;
  }

  return NULL;
}

Teleporter*
WorldMap::at_teleporter(const Vector& pos)
{
  for(std::vector<Teleporter*>::iterator i = teleporters.begin(); i != teleporters.end(); ++i) {
    Teleporter* teleporter = *i;
    if(teleporter->pos == pos) return teleporter;
  }

  return NULL;
}

void
WorldMap::draw(DrawingContext& context)
{
  if (int(get_width()*32) < SCREEN_WIDTH || int(get_height()*32) < SCREEN_HEIGHT)
    context.draw_filled_rect(Vector(0, 0), Vector(SCREEN_WIDTH, SCREEN_HEIGHT),
                             Color(0.0f, 0.0f, 0.0f, 1.0f), LAYER_BACKGROUND0);

  context.set_ambient_color( ambient_light );
  context.push_transform();
  context.set_translation(camera_offset);

  for(GameObjects::iterator i = game_objects.begin();
      i != game_objects.end(); ++i) {
    GameObject* object = *i;
    if(!panning || object != tux) {
      object->draw(context);
    }
  }

  /*
  // FIXME: make this a runtime switch similar to draw_collrects/show_collrects?
  // draw visual indication of possible walk directions
  static int flipme = 0;
  if (flipme++ & 0x04)
  for (int x = 0; x < get_width(); x++) {
  for (int y = 0; y < get_height(); y++) {
  int data = tile_data_at(Vector(x,y));
  int px = x * 32;
  int py = y * 32;
  const int W = 4;
  if (data & Tile::WORLDMAP_NORTH)    context.draw_filled_rect(Rect(px + 16-W, py       , px + 16+W, py + 16-W), Color(0.2f, 0.2f, 0.2f, 0.7f), LAYER_FOREGROUND1 + 1000);
  if (data & Tile::WORLDMAP_SOUTH)    context.draw_filled_rect(Rect(px + 16-W, py + 16+W, px + 16+W, py + 32  ), Color(0.2f, 0.2f, 0.2f, 0.7f), LAYER_FOREGROUND1 + 1000);
  if (data & Tile::WORLDMAP_EAST)     context.draw_filled_rect(Rect(px + 16+W, py + 16-W, px + 32  , py + 16+W), Color(0.2f, 0.2f, 0.2f, 0.7f), LAYER_FOREGROUND1 + 1000);
  if (data & Tile::WORLDMAP_WEST)     context.draw_filled_rect(Rect(px       , py + 16-W, px + 16-W, py + 16+W), Color(0.2f, 0.2f, 0.2f, 0.7f), LAYER_FOREGROUND1 + 1000);
  if (data & Tile::WORLDMAP_DIR_MASK) context.draw_filled_rect(Rect(px + 16-W, py + 16-W, px + 16+W, py + 16+W), Color(0.2f, 0.2f, 0.2f, 0.7f), LAYER_FOREGROUND1 + 1000);
  if (data & Tile::WORLDMAP_STOP)     context.draw_filled_rect(Rect(px + 4   , py + 4   , px + 28  , py + 28  ), Color(0.2f, 0.2f, 0.2f, 0.7f), LAYER_FOREGROUND1 + 1000);
  }
  }
  */

  draw_status(context);
  context.pop_transform();
}

void
WorldMap::draw_status(DrawingContext& context)
{
  context.push_transform();
  context.set_translation(Vector(0, 0));

  player_status->draw(context);

  if (!tux->is_moving()) {
    for(LevelTiles::iterator i = levels.begin(); i != levels.end(); ++i) {
      LevelTile* level = *i;

      if (level->pos == tux->get_tile_pos()) {
        if(level->title == "")
          get_level_title(*level);

        context.draw_text(Resources::normal_font, level->title,
                          Vector(SCREEN_WIDTH/2,
                                 SCREEN_HEIGHT - Resources::normal_font->get_height() - 10),
                          ALIGN_CENTER, LAYER_HUD, WorldMap::level_title_color);

        // if level is solved, draw level picture behind stats
        /*
          if (level->solved) {
          if (const Surface* picture = level->get_picture()) {
          Vector pos = Vector(SCREEN_WIDTH - picture->get_width(), SCREEN_HEIGHT - picture->get_height());
          context.push_transform();
          context.set_alpha(0.5);
          context.draw_surface(picture, pos, LAYER_FOREGROUND1-1);
          context.pop_transform();
          }
          }
        */

        get_level_target_time(*level);
        level->statistics.draw_worldmap_info(context, level->target_time);
        break;
      }
    }

    for(SpecialTiles::iterator i = special_tiles.begin();
        i != special_tiles.end(); ++i) {
      SpecialTile* special_tile = *i;

      if (special_tile->pos == tux->get_tile_pos()) {
        /* Display an in-map message in the map, if any as been selected */
        if(!special_tile->map_message.empty() && !special_tile->passive_message)
          context.draw_text(Resources::normal_font, special_tile->map_message,
                            Vector(SCREEN_WIDTH/2,
                                   SCREEN_HEIGHT - Resources::normal_font->get_height() - 60),
                            ALIGN_CENTER, LAYER_FOREGROUND1, WorldMap::message_color);
        break;
      }
    }

    // display teleporter messages
    Teleporter* teleporter = at_teleporter(tux->get_tile_pos());
    if (teleporter && (teleporter->message != "")) {
      Vector pos = Vector(SCREEN_WIDTH/2, SCREEN_HEIGHT - Resources::normal_font->get_height() - 30);
      context.draw_text(Resources::normal_font, teleporter->message, pos, ALIGN_CENTER, LAYER_FOREGROUND1, WorldMap::teleporter_message_color);
    }

  }

  /* Display a passive message in the map, if needed */
  if(passive_message_timer.started())
    context.draw_text(Resources::normal_font, passive_message,
                      Vector(SCREEN_WIDTH/2, SCREEN_HEIGHT - Resources::normal_font->get_height() - 60),
                      ALIGN_CENTER, LAYER_FOREGROUND1, WorldMap::message_color);

  context.pop_transform();
}

void
WorldMap::setup()
{
  sound_manager->play_music(music);
  MenuManager::set_current(NULL);

  current_ = this;
  load_state();

  // if force_spawnpoint was set, move Tux there, then clear force_spawnpoint
  if (force_spawnpoint != "") {
    move_to_spawnpoint(force_spawnpoint);
    force_spawnpoint = "";
  }

  tux->setup();

  // register worldmap_table as worldmap in scripting
  using namespace scripting;

  sq_pushroottable(global_vm);
  sq_pushstring(global_vm, "worldmap", -1);
  sq_pushobject(global_vm, worldmap_table);
  if(SQ_FAILED(sq_createslot(global_vm, -3)))
    throw SquirrelError(global_vm, "Couldn't set worldmap in roottable");
  sq_pop(global_vm, 1);

  //Run default.nut just before init script
  try {
    IFileStreambuf ins(levels_path + "default.nut");
    std::istream in(&ins);
    run_script(in, "WorldMap::default.nut");
  } catch(std::exception& ) {
    // doesn't exist or erroneous; do nothing
  }

  if(init_script != "") {
    std::istringstream in(init_script);
    run_script(in, "WorldMap::init");
  }
}

void
WorldMap::leave()
{
  using namespace scripting;

  // save state of world and player
  save_state();

  // remove worldmap_table from roottable
  sq_pushroottable(global_vm);
  sq_pushstring(global_vm, "worldmap", -1);
  if(SQ_FAILED(sq_deleteslot(global_vm, -2, SQFalse)))
    throw SquirrelError(global_vm, "Couldn't unset worldmap in roottable");
  sq_pop(global_vm, 1);
}

void
WorldMap::save_state()
{
  using namespace scripting;

  HSQUIRRELVM vm = global_vm;
  int oldtop = sq_gettop(vm);

  try {
    // get state table
    sq_pushroottable(vm);
    sq_pushstring(vm, "state", -1);
    if(SQ_FAILED(sq_get(vm, -2)))
      throw scripting::SquirrelError(vm, "Couldn't get state table");

    // get or create worlds table
    sq_pushstring(vm, "worlds", -1);
    if(SQ_FAILED(sq_get(vm, -2))) {
      sq_pushstring(vm, "worlds", -1);
      sq_newtable(vm);
      if(SQ_FAILED(sq_createslot(vm, -3)))
        throw scripting::SquirrelError(vm, "Couldn't create state.worlds");

      sq_pushstring(vm, "worlds", -1);
      if(SQ_FAILED(sq_get(vm, -2)))
        throw scripting::SquirrelError(vm, "Couldn't create.get state.worlds");
    }

    sq_pushstring(vm, map_filename.c_str(), map_filename.length());
    if(SQ_FAILED(sq_deleteslot(vm, -2, SQFalse)))
      sq_pop(vm, 1);

    // construct new table for this worldmap
    sq_pushstring(vm, map_filename.c_str(), map_filename.length());
    sq_newtable(vm);

    // store tux
    sq_pushstring(vm, "tux", -1);
    sq_newtable(vm);

    store_float(vm, "x", tux->get_tile_pos().x);
    store_float(vm, "y", tux->get_tile_pos().y);
    store_string(vm, "back", direction_to_string(tux->back_direction));

    sq_createslot(vm, -3);

    // levels...
    sq_pushstring(vm, "levels", -1);
    sq_newtable(vm);

    for(LevelTiles::iterator i = levels.begin(); i != levels.end(); ++i) {
      LevelTile* level = *i;

      sq_pushstring(vm, level->get_name().c_str(), -1);
      sq_newtable(vm);

      store_bool(vm, "solved", level->solved);
      store_bool(vm, "perfect", level->perfect);
      level->statistics.serialize_to_squirrel(vm);

      sq_createslot(vm, -3);
    }

    sq_createslot(vm, -3);

    // overall statistics...
    total_stats.serialize_to_squirrel(vm);

    // push world into worlds table
    sq_createslot(vm, -3);
  } catch(std::exception& ) {
    sq_settop(vm, oldtop);
  }

  sq_settop(vm, oldtop);

  if(World::current() != NULL)
    World::current()->save_state();
}

void
WorldMap::load_state()
{
  using namespace scripting;

  HSQUIRRELVM vm = global_vm;
  int oldtop = sq_gettop(vm);

  try {
    // get state table
    sq_pushroottable(vm);
    sq_pushstring(vm, "state", -1);
    if(SQ_FAILED(sq_get(vm, -2)))
      throw scripting::SquirrelError(vm, "Couldn't get state table");

    // get worlds table
    sq_pushstring(vm, "worlds", -1);
    if(SQ_FAILED(sq_get(vm, -2)))
      throw scripting::SquirrelError(vm, "Couldn't get state.worlds");

    // get table for our world
    sq_pushstring(vm, map_filename.c_str(), map_filename.length());
    if(SQ_FAILED(sq_get(vm, -2)))
      throw scripting::SquirrelError(vm, "Couldn't get state.worlds.mapfilename");

    // load tux
    sq_pushstring(vm, "tux", -1);
    if(SQ_FAILED(sq_get(vm, -2)))
      throw scripting::SquirrelError(vm, "Couldn't get tux");

    Vector p;
    p.x = read_float(vm, "x");
    p.y = read_float(vm, "y");
    std::string back_str = read_string(vm, "back");
    tux->back_direction = string_to_direction(back_str);
    tux->set_tile_pos(p);

    sq_pop(vm, 1);

    // load levels
    sq_pushstring(vm, "levels", -1);
    if(SQ_FAILED(sq_get(vm, -2)))
      throw scripting::SquirrelError(vm, "Couldn't get levels");

    for(LevelTiles::iterator i = levels.begin(); i != levels.end(); ++i) {
      LevelTile* level = *i;
      sq_pushstring(vm, level->get_name().c_str(), -1);
      if(SQ_SUCCEEDED(sq_get(vm, -2))) {
        level->solved = read_bool(vm, "solved");
        level->perfect = read_bool(vm, "perfect");
        if(!level->solved)
          level->sprite->set_action("default");
        else
          level->sprite->set_action((level->sprite->has_action("perfect") && level->perfect) ? "perfect" : "solved");
        level->statistics.unserialize_from_squirrel(vm);
        sq_pop(vm, 1);
      }
    }

    // leave state table
    sq_pop(vm, 1);

    // load overall statistics
    total_stats.unserialize_from_squirrel(vm);

  } catch(std::exception& e) {
    log_debug << "Not loading worldmap state: " << e.what() << std::endl;
  }
  sq_settop(vm, oldtop);

  in_level = false;
}

size_t
WorldMap::level_count()
{
  return levels.size();
}

size_t
WorldMap::solved_level_count()
{
  size_t count = 0;
  for(LevelTiles::iterator i = levels.begin(); i != levels.end(); ++i) {
    LevelTile* level = *i;

    if(level->solved)
      count++;
  }

  return count;
}

HSQUIRRELVM
WorldMap::run_script(std::istream& in, const std::string& sourcename)
{
  using namespace scripting;

  // garbage collect thread list
  for(ScriptList::iterator i = scripts.begin();
      i != scripts.end(); ) {
    HSQOBJECT& object = *i;
    HSQUIRRELVM vm = object_to_vm(object);

    if(sq_getvmstate(vm) != SQ_VMSTATE_SUSPENDED) {
      sq_release(global_vm, &object);
      i = scripts.erase(i);
      continue;
    }

    ++i;
  }

  HSQOBJECT object = create_thread(global_vm);
  scripts.push_back(object);

  HSQUIRRELVM vm = object_to_vm(object);

  // set worldmap_table as roottable for the thread
  sq_pushobject(vm, worldmap_table);
  sq_setroottable(vm);

  compile_and_run(vm, in, sourcename);

  return vm;
}

float
WorldMap::get_width() const
{
  float width = 0;
  for(std::list<TileMap*>::const_iterator i = solid_tilemaps.begin(); i != solid_tilemaps.end(); i++) {
    TileMap* solids = *i;
    if (solids->get_width() > width) width = solids->get_width();
  }
  return width;
}

float
WorldMap::get_height() const
{
  float height = 0;
  for(std::list<TileMap*>::const_iterator i = solid_tilemaps.begin(); i != solid_tilemaps.end(); i++) {
    TileMap* solids = *i;
    if (solids->get_height() > height) height = solids->get_height();
  }
  return height;
}

} // namespace worldmap

/* EOF */<|MERGE_RESOLUTION|>--- conflicted
+++ resolved
@@ -367,14 +367,11 @@
 void
 WorldMap::get_level_target_time(LevelTile& level)
 {
-<<<<<<< HEAD
   if(last_position == tux->get_tile_pos()) {
     level.target_time = last_target_time;
     return;
   }
 
-=======
->>>>>>> a617ea96
   try {
     lisp::Parser parser;
     const lisp::Lisp* root = parser.parse(levels_path + level.get_name());
@@ -384,12 +381,10 @@
       return;
 
     level_lisp->get("target-time", level.target_time);
-<<<<<<< HEAD
 
     last_position = level.pos;
     last_target_time = level.target_time;
-=======
->>>>>>> a617ea96
+
   } catch(std::exception& e) {
     log_warning << "Problem when reading level target time: " << e.what() << std::endl;
     return;
