//  SuperTux
//  Copyright (C) 2006 Matthias Braun <matze@braunis.de>
//
//  This program is free software: you can redistribute it and/or modify
//  it under the terms of the GNU General Public License as published by
//  the Free Software Foundation, either version 3 of the License, or
//  (at your option) any later version.
//
//  This program is distributed in the hope that it will be useful,
//  but WITHOUT ANY WARRANTY; without even the implied warranty of
//  MERCHANTABILITY or FITNESS FOR A PARTICULAR PURPOSE.  See the
//  GNU General Public License for more details.
//
//  You should have received a copy of the GNU General Public License
//  along with this program.  If not, see <http://www.gnu.org/licenses/>.

#include <config.h>
#include <version.h>

#include <SDL_image.h>
#include <physfs.h>
#include <iostream>
#include <binreloc.h>
#include <tinygettext/log.hpp>
#include <boost/format.hpp>
#include <stdio.h>
extern "C" {
#include <findlocale.h>
}

#include "video/renderer.hpp"
#include "supertux/main.hpp"

#include "addon/addon_manager.hpp"
#include "audio/sound_manager.hpp"
#include "control/joystickkeyboardcontroller.hpp"
#include "math/random_generator.hpp"
#include "physfs/ifile_stream.hpp"
#include "physfs/physfs_sdl.hpp"
#include "physfs/physfs_file_system.hpp"
#include "scripting/squirrel_util.hpp"
#include "supertux/gameconfig.hpp"
#include "supertux/globals.hpp"
#include "supertux/player_status.hpp"
#include "supertux/screen_manager.hpp"
#include "supertux/resources.hpp"
#include "supertux/title_screen.hpp"
#include "util/file_system.hpp"
#include "util/gettext.hpp"
#include "video/drawing_context.hpp"
#include "worldmap/worldmap.hpp"

namespace { DrawingContext *context_pointer; }

#ifdef _WIN32
# define WRITEDIR_NAME PACKAGE_NAME
#else
# define WRITEDIR_NAME "." PACKAGE_NAME
#endif

void 
Main::init_config()
{
  g_config = new Config();
  try {
    g_config->load();
  } catch(std::exception& e) {
    log_info << "Couldn't load config file: " << e.what() << ", using default settings" << std::endl;
  }
}

void
Main::init_tinygettext()
{
  dictionary_manager = new tinygettext::DictionaryManager();
  tinygettext::Log::set_log_info_callback(0);
  dictionary_manager->set_filesystem(std::auto_ptr<tinygettext::FileSystem>(new PhysFSFileSystem));

  dictionary_manager->add_directory("locale");
  dictionary_manager->set_charset("UTF-8");

  // Config setting "locale" overrides language detection
  if (g_config->locale != "") 
  {
    dictionary_manager->set_language(tinygettext::Language::from_name(g_config->locale));
  } else {
    FL_Locale *locale;
    FL_FindLocale(&locale);
    tinygettext::Language language = tinygettext::Language::from_spec( locale->lang?locale->lang:"", locale->country?locale->country:"", locale->variant?locale->variant:"");
    FL_FreeLocale(&locale);
    dictionary_manager->set_language(language);
  }
}

void
Main::init_physfs(const char* argv0)
{
  if(!PHYSFS_init(argv0)) {
    std::stringstream msg;
    msg << "Couldn't initialize physfs: " << PHYSFS_getLastError();
    throw std::runtime_error(msg.str());
  }

  // allow symbolic links
  PHYSFS_permitSymbolicLinks(1);

  // Initialize physfs (this is a slightly modified version of
  // PHYSFS_setSaneConfig)
  const char *env_writedir;
  std::string writedir;

  if ((env_writedir = getenv("SUPERTUX2_USER_DIR")) != NULL) {
    writedir = env_writedir;
    if(!PHYSFS_setWriteDir(writedir.c_str())) {
      std::ostringstream msg;
      msg << "Failed to use configuration directory '"
          <<  writedir << "': " << PHYSFS_getLastError();
      throw std::runtime_error(msg.str());
    }

  } else {
    std::string userdir = PHYSFS_getUserDir();

    // Set configuration directory
    writedir = userdir + WRITEDIR_NAME;
    if(!PHYSFS_setWriteDir(writedir.c_str())) {
      // try to create the directory
      if(!PHYSFS_setWriteDir(userdir.c_str()) || !PHYSFS_mkdir(WRITEDIR_NAME)) {
        std::ostringstream msg;
        msg << "Failed creating configuration directory '"
            << writedir << "': " << PHYSFS_getLastError();
        throw std::runtime_error(msg.str());
      }

      if(!PHYSFS_setWriteDir(writedir.c_str())) {
        std::ostringstream msg;
        msg << "Failed to use configuration directory '"
            <<  writedir << "': " << PHYSFS_getLastError();
        throw std::runtime_error(msg.str());
      }
    }
  }
  PHYSFS_addToSearchPath(writedir.c_str(), 0);

  // when started from source dir...
  char* base_path = SDL_GetBasePath();
  std::string dir = base_path;
  SDL_free(base_path);

  if (dir[dir.length() - 1] != '/')
    dir += "/";
  dir += "data";
  std::string testfname = dir;
  testfname += "/credits.txt";
  bool sourcedir = false;
  FILE* f = fopen(testfname.c_str(), "r");
  if(f) {
    fclose(f);
    if(!PHYSFS_addToSearchPath(dir.c_str(), 1)) {
      log_warning << "Couldn't add '" << dir << "' to physfs searchpath: " << PHYSFS_getLastError() << std::endl;
    } else {
      sourcedir = true;
    }
  }

  if(!sourcedir) {
    std::string datadir = PHYSFS_getBaseDir();
    datadir = datadir.substr(0, datadir.rfind(INSTALL_SUBDIR_BIN));
    datadir += "/" INSTALL_SUBDIR_SHARE;
#ifdef ENABLE_BINRELOC

    char* dir;
    br_init (NULL);
    dir = br_find_data_dir(datadir.c_str());
    datadir = dir;
    free(dir);

#endif
    if(!PHYSFS_addToSearchPath(datadir.c_str(), 1)) {
      log_warning << "Couldn't add '" << datadir << "' to physfs searchpath: " << PHYSFS_getLastError() << std::endl;
    }
  }

  //show search Path
  char** searchpath = PHYSFS_getSearchPath();
  for(char** i = searchpath; *i != NULL; i++)
    log_info << "[" << *i << "] is in the search path" << std::endl;
  PHYSFS_freeList(searchpath);
}

void
Main::print_usage(const char* argv0)
{
  std::string default_user_data_dir =
      std::string(PHYSFS_getUserDir()) + WRITEDIR_NAME;

  std::cerr << boost::format(_(
                 "\n"
                 "Usage: %s [OPTIONS] [LEVELFILE]\n\n"
                 "Options:\n"
                 "  -f, --fullscreen             Run in fullscreen mode\n"
                 "  -w, --window                 Run in window mode\n"
                 "  -g, --geometry WIDTHxHEIGHT  Run SuperTux in given resolution\n"
                 "  -a, --aspect WIDTH:HEIGHT    Run SuperTux with given aspect ratio\n"
                 "  -d, --default                Reset video settings to default values\n"
                 "  --renderer RENDERER          Use sdl, opengl, or auto to render\n"
                 "  --disable-sfx                Disable sound effects\n"
                 "  --disable-music              Disable music\n"
                 "  -h, --help                   Show this help message and quit\n"
                 "  -v, --version                Show SuperTux version and quit\n"
                 "  --console                    Enable ingame scripting console\n"
                 "  --noconsole                  Disable ingame scripting console\n"
                 "  --show-fps                   Display framerate in levels\n"
                 "  --no-show-fps                Do not display framerate in levels\n"
                 "  --record-demo FILE LEVEL     Record a demo to FILE\n"
                 "  --play-demo FILE LEVEL       Play a recorded demo\n"
                 "  -s, --debug-scripts          Enable script debugger.\n"
		 "  --print-datadir              Print supertux's primary data directory.\n"
                 "\n"
                 "Environment variables:\n"
                 "  SUPERTUX2_USER_DIR           Directory for user data (savegames, etc.);\n"
                 "                               default %s\n"
                 "\n"
                 ))
            % argv0 % default_user_data_dir
            << std::flush;
}

/**
 * Options that should be evaluated prior to any initializations at all go here
 */
bool
Main::pre_parse_commandline(int argc, char** argv)
{
  for(int i = 1; i < argc; ++i) {
    std::string arg = argv[i];

    if(arg == "--version" || arg == "-v") {
      std::cout << PACKAGE_NAME << " " << PACKAGE_VERSION << std::endl;
      return true;
    }
    if(arg == "--help" || arg == "-h") {
      print_usage(argv[0]);
      return true;
    }
    if(arg == "--print-datadir") {
      /*
       * Print the datadir searchpath to stdout, one path per
       * line. Then exit. Intended for use by the supertux-editor.
       */
      char **sp;
      size_t sp_index;
      sp = PHYSFS_getSearchPath();
      if (sp)
        for (sp_index = 0; sp[sp_index]; sp_index++)
          std::cout << sp[sp_index] << std::endl;
      PHYSFS_freeList(sp);
      return true;
    }
  }

  return false;
}

/**
 * Options that should be evaluated after config is read go here
 */
bool
Main::parse_commandline(int argc, char** argv)
{
  for(int i = 1; i < argc; ++i) {
    std::string arg = argv[i];

    if(arg == "--fullscreen" || arg == "-f") {
      g_config->use_fullscreen = true;
    } else if(arg == "--default" || arg == "-d") {
      g_config->use_fullscreen = false;
      
      g_config->window_size     = Size(800, 600);
      g_config->fullscreen_size = Size(800, 600);
      g_config->fullscreen_refresh_rate = 0;
      g_config->aspect_size     = Size(0, 0);  // auto detect
      
    } else if(arg == "--window" || arg == "-w") {
      g_config->use_fullscreen = false;
    } else if(arg == "--geometry" || arg == "-g") {
      i += 1;
      if(i >= argc) 
      {
        print_usage(argv[0]);
        throw std::runtime_error("Need to specify a size (WIDTHxHEIGHT) for geometry argument");
      } 
      else 
      {
        int width, height;
        if (sscanf(argv[i], "%dx%d", &width, &height) != 2)
        {
          print_usage(argv[0]);
          throw std::runtime_error("Invalid geometry spec, should be WIDTHxHEIGHT");
        }
        else
        {
          g_config->window_size     = Size(width, height);
          g_config->fullscreen_size = Size(width, height);
          g_config->fullscreen_refresh_rate = 0;
        }
      }
    } else if(arg == "--aspect" || arg == "-a") {
      i += 1;
      if(i >= argc) 
      {
        print_usage(argv[0]);
        throw std::runtime_error("Need to specify a ratio (WIDTH:HEIGHT) for aspect ratio");
      } 
      else 
      {
        int aspect_width  = 0;
        int aspect_height = 0;
        if (strcmp(argv[i], "auto") == 0)
        {
          aspect_width  = 0;
          aspect_height = 0;
        }
        else if (sscanf(argv[i], "%d:%d", &aspect_width, &aspect_height) != 2) 
        {
          print_usage(argv[0]);
          throw std::runtime_error("Invalid aspect spec, should be WIDTH:HEIGHT or auto");
        }
        else 
        {
          float aspect_ratio = static_cast<float>(aspect_width) / static_cast<float>(aspect_height);

          // use aspect ratio to calculate logical resolution
          if (aspect_ratio > 1) {
            g_config->aspect_size = Size(static_cast<int>(600 * aspect_ratio + 0.5),
                                         600);
          } else {
            g_config->aspect_size = Size(600, 
                                         static_cast<int>(600 * 1/aspect_ratio + 0.5));
          }
        }
      }
    } else if(arg == "--renderer") {
      i += 1;
      if(i >= argc) 
      {
        print_usage(argv[0]);
        throw std::runtime_error("Need to specify a renderer for renderer argument");
      } 
      else 
      {
        g_config->video = VideoSystem::get_video_system(argv[i]);
      }
    } else if(arg == "--show-fps") {
      g_config->show_fps = true;
    } else if(arg == "--no-show-fps") {
      g_config->show_fps = false;
    } else if(arg == "--console") {
      g_config->console_enabled = true;
    } else if(arg == "--noconsole") {
      g_config->console_enabled = false;
    } else if(arg == "--disable-sfx") {
      g_config->sound_enabled = false;
    } else if(arg == "--disable-music") {
      g_config->music_enabled = false;
    } else if(arg == "--play-demo") {
      if(i+1 >= argc) {
        print_usage(argv[0]);
        throw std::runtime_error("Need to specify a demo filename");
      }
      g_config->start_demo = argv[++i];
    } else if(arg == "--record-demo") {
      if(i+1 >= argc) {
        print_usage(argv[0]);
        throw std::runtime_error("Need to specify a demo filename");
      }
      g_config->record_demo = argv[++i];
    } else if(arg == "--debug-scripts" || arg == "-s") {
      g_config->enable_script_debugger = true;
    } else if(arg[0] != '-') {
      g_config->start_level = arg;
    } else {
      log_warning << "Unknown option '" << arg << "'. Use --help to see a list of options" << std::endl;
    }
  }

  return false;
}

void
Main::init_sdl()
{
  if(SDL_Init(SDL_INIT_TIMER | SDL_INIT_VIDEO | SDL_INIT_JOYSTICK) < 0) {
    std::stringstream msg;
    msg << "Couldn't initialize SDL: " << SDL_GetError();
    throw std::runtime_error(msg.str());
  }
  // just to be sure
  atexit(SDL_Quit);

 // SDL_EnableUNICODE(1); //old code, mofif by giby 
 //   SDL_JoystickID myID = SDL_JoystickInstanceID(myOpenedStick);
  

  // wait 100ms and clear SDL event queue because sometimes we have random
  // joystick events in the queue on startup...
  SDL_Delay(100);
  SDL_Event dummy;
  while(SDL_PollEvent(&dummy))
    ;
}

void
Main::init_rand()
{
  g_config->random_seed = gameRandom.srand(g_config->random_seed);

  graphicsRandom.srand(0);

  //const char *how = config->random_seed? ", user fixed.": ", from time().";
  //log_info << "Using random seed " << config->random_seed << how << std::endl;
}

void
Main::init_video()
{
  SDL_SetWindowTitle(Renderer::instance()->get_window(), PACKAGE_NAME " " PACKAGE_VERSION);

  const char* icon_fname = "images/engine/icons/supertux-256x256.png";
  SDL_Surface* icon = IMG_Load_RW(get_physfs_SDLRWops(icon_fname), true);
  if (!icon)
  {
    log_warning << "Couldn't load icon '" << icon_fname << "': " << SDL_GetError() << std::endl;
  }
  else
  {
    SDL_SetWindowIcon(Renderer::instance()->get_window(), icon);
    SDL_FreeSurface(icon);
  }
  SDL_ShowCursor(0);

  log_info << (g_config->use_fullscreen?"fullscreen ":"window ")
           << " Window: "     << g_config->window_size
           << " Fullscreen: " << g_config->fullscreen_size << "@" << g_config->fullscreen_refresh_rate
           << " Area: "       << g_config->aspect_size << std::endl;
}

void
Main::init_audio()
{
  sound_manager = new SoundManager();

  sound_manager->enable_sound(g_config->sound_enabled);
  sound_manager->enable_music(g_config->music_enabled);
}

void
Main::quit_audio()
{
  if(sound_manager != NULL) {
    delete sound_manager;
    sound_manager = NULL;
  }
}

void
Main::wait_for_event(float min_delay, float max_delay)
{
  assert(min_delay <= max_delay);

  Uint32 min = (Uint32) (min_delay * 1000);
  Uint32 max = (Uint32) (max_delay * 1000);

  Uint32 ticks = SDL_GetTicks();
  while(SDL_GetTicks() - ticks < min) {
    SDL_Delay(10);
    sound_manager->update();
  }

  // clear event queue
  SDL_Event event;
  while (SDL_PollEvent(&event))
  {}

  /* Handle events: */
  bool running = false;
  ticks = SDL_GetTicks();
  while(running) {
    while(SDL_PollEvent(&event)) {
      switch(event.type) {
        case SDL_QUIT:
          g_screen_manager->quit();
          break;
        case SDL_KEYDOWN:
        case SDL_JOYBUTTONDOWN:
        case SDL_MOUSEBUTTONDOWN:
          running = false;
      }
    }
    if(SDL_GetTicks() - ticks >= (max - min))
      running = false;
    sound_manager->update();
    SDL_Delay(10);
  }
}

static Uint32 last_timelog_ticks = 0;
static const char* last_timelog_component = 0;

static inline void timelog(const char* component)
{
  Uint32 current_ticks = SDL_GetTicks();

  if(last_timelog_component != 0) {
    log_info << "Component '" << last_timelog_component <<  "' finished after " << (current_ticks - last_timelog_ticks) / 1000.0 << " seconds" << std::endl;
  }

  last_timelog_ticks = current_ticks;
  last_timelog_component = component;
}

int
Main::run(int argc, char** argv)
{
  int result = 0;

  try {
    /* Do this before pre_parse_commandline, because --help now shows the
     * default user data dir. */
    init_physfs(argv[0]);

    if(pre_parse_commandline(argc, argv))
      return 0;

    init_sdl();
    Console::instance = new Console();

    timelog("controller");
    g_jk_controller = new JoystickKeyboardController();

    timelog("config");
    init_config();

    timelog("commandline");
    if(parse_commandline(argc, argv))
      return 0;

    timelog("video");
    std::auto_ptr<Renderer> renderer(VideoSystem::new_renderer());
    std::auto_ptr<Lightmap> lightmap(VideoSystem::new_lightmap());
    DrawingContext context(*renderer, *lightmap);
    context_pointer = &context;
    init_video();
    
    timelog("audio");
    init_audio();
    
    timelog("tinygettext");
    init_tinygettext();

    Console::instance->init_graphics();

    timelog("scripting");
    scripting::init_squirrel(g_config->enable_script_debugger);

    timelog("resources");
    Resources::load_shared();
    
    timelog("addons");
    AddonManager::get_instance().load_addons();

    timelog(0);

    const std::auto_ptr<PlayerStatus> default_playerstatus(new PlayerStatus());

    g_screen_manager = new ScreenManager();

    init_rand();

    if(g_config->start_level != "") {
      // we have a normal path specified at commandline, not a physfs path.
      // So we simply mount that path here...
      std::string dir = FileSystem::dirname(g_config->start_level);
      std::string fileProtocol = "file://";
<<<<<<< HEAD
      size_t position = dir.find(fileProtocol);
=======
      std::string::size_type position = dir.find(fileProtocol);
>>>>>>> 76c0dd8b
      if(position != std::string::npos) {
         dir = dir.replace(position, fileProtocol.length(), "");
      }
      log_debug << "Adding dir: " << dir << std::endl;
      PHYSFS_addToSearchPath(dir.c_str(), true);

      if(g_config->start_level.size() > 4 &&
         g_config->start_level.compare(g_config->start_level.size() - 5, 5, ".stwm") == 0) {
        g_screen_manager->push_screen(new worldmap::WorldMap(
                                 FileSystem::basename(g_config->start_level), default_playerstatus.get()));
      } else {
        std::auto_ptr<GameSession> session (
          new GameSession(FileSystem::basename(g_config->start_level), default_playerstatus.get()));

        g_config->random_seed =session->get_demo_random_seed(g_config->start_demo);
        init_rand();//initialise generator with seed from session

        if(g_config->start_demo != "")
          session->play_demo(g_config->start_demo);

        if(g_config->record_demo != "")
          session->record_demo(g_config->record_demo);
        g_screen_manager->push_screen(session.release());
      }
    } else {
      g_screen_manager->push_screen(new TitleScreen(default_playerstatus.get()));
    }

    g_screen_manager->run(context);
  } catch(std::exception& e) {
    log_fatal << "Unexpected exception: " << e.what() << std::endl;
    result = 1;
  } catch(...) {
    log_fatal << "Unexpected exception" << std::endl;
    result = 1;
  }

  delete g_screen_manager;
  g_screen_manager = NULL;

  Resources::unload_shared();
  quit_audio();

  if(g_config)
    g_config->save();
  delete g_config;
  g_config = NULL;
  delete g_jk_controller;
  g_jk_controller = NULL;
  delete Console::instance;
  Console::instance = NULL;
  scripting::exit_squirrel();
  delete texture_manager;
  texture_manager = NULL;
  SDL_Quit();
  PHYSFS_deinit();

  return result;
}

/* EOF */<|MERGE_RESOLUTION|>--- conflicted
+++ resolved
@@ -582,11 +582,7 @@
       // So we simply mount that path here...
       std::string dir = FileSystem::dirname(g_config->start_level);
       std::string fileProtocol = "file://";
-<<<<<<< HEAD
-      size_t position = dir.find(fileProtocol);
-=======
       std::string::size_type position = dir.find(fileProtocol);
->>>>>>> 76c0dd8b
       if(position != std::string::npos) {
          dir = dir.replace(position, fileProtocol.length(), "");
       }
