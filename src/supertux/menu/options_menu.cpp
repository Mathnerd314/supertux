//  SuperTux
//  Copyright (C) 2004 Tobas Glaesser <tobi.web@gmx.de>
//  Copyright (C) 2006 Matthias Braun <matze@braunis.de>
//
//  This program is free software: you can redistribute it and/or modify
//  it under the terms of the GNU General Public License as published by
//  the Free Software Foundation, either version 3 of the License, or
//  (at your option) any later version.
//
//  This program is distributed in the hope that it will be useful,
//  but WITHOUT ANY WARRANTY; without even the implied warranty of
//  MERCHANTABILITY or FITNESS FOR A PARTICULAR PURPOSE.  See the
//  GNU General Public License for more details.
//
//  You should have received a copy of the GNU General Public License
//  along with this program.  If not, see <http://www.gnu.org/licenses/>.

#include "supertux/menu/options_menu.hpp"

#include "audio/sound_manager.hpp"
#include "gui/menu_item.hpp"
#include "gui/menu_manager.hpp"
#include "supertux/game_session.hpp"
#include "supertux/gameconfig.hpp"
#include "supertux/globals.hpp"
#include "supertux/menu/menu_storage.hpp"
#include "supertux/screen_manager.hpp"
#include "util/gettext.hpp"
#include "util/log.hpp"
#include "video/renderer.hpp"

enum OptionsMenuIDs {
  MNID_FULLSCREEN,
  MNID_FULLSCREEN_RESOLUTION,
  MNID_MAGNIFICATION,
  MNID_ASPECTRATIO,
<<<<<<< HEAD
  MNID_VSYNC,
  MNID_FRAMERATE,
  MNID_SOUND,
  MNID_MUSIC,
=======
  MNID_SOUND_VOLUME,
  MNID_MUSIC_VOLUME,
>>>>>>> ddc0dfbb
  MNID_DEVELOPER_MODE,
  MNID_CHRISTMAS_MODE,
  MNID_TRANSITIONS,
  MNID_CONFIRMATION_DIALOG,
  MNID_PAUSE_ON_FOCUSLOSS
};

OptionsMenu::OptionsMenu(bool complete) :
  next_magnification(0),
  next_aspect_ratio(0),
  next_resolution(0),
<<<<<<< HEAD
  next_vsync(0),
  next_framerate(0),
  magnifications(),
  aspect_ratios(),
  resolutions(),
  vsyncs(),
  framerates()
=======
  next_sound_volume(0),
  next_music_volume(0),
  magnifications(),
  aspect_ratios(),
  resolutions(),
  sound_volumes(),
  music_volumes()
>>>>>>> ddc0dfbb
{
  add_label(_("Options"));
  add_hl();

  magnifications.clear();
  // These values go from screen:640/projection:1600 to
  // screen:1600/projection:640 (i.e. 640, 800, 1024, 1280, 1600)
  magnifications.push_back(_("auto"));
  magnifications.push_back("40%");
  magnifications.push_back("50%");
  magnifications.push_back("62.5%");
  magnifications.push_back("80%");
  magnifications.push_back("100%");
  magnifications.push_back("125%");
  magnifications.push_back("160%");
  magnifications.push_back("200%");
  magnifications.push_back("250%");
  // Gets the actual magnification:
  if (g_config->magnification != 0.0f) //auto
  {
    std::ostringstream out;
    out << (g_config->magnification*100) << "%";
    std::string magn = out.str();
    int count = 0;
    for (const auto& magnification : magnifications)
    {
      if (magnification == magn)
      {
        next_magnification = count;
        magn.clear();
        break;
      }

      ++count;
    }
    if (!magn.empty()) //magnification not in our list but accept anyway
    {
      next_magnification = static_cast<int>(magnifications.size());
      magnifications.push_back(magn);
    }
  }

  aspect_ratios.clear();
  aspect_ratios.push_back(_("auto"));
  aspect_ratios.push_back("5:4");
  aspect_ratios.push_back("4:3");
  aspect_ratios.push_back("16:10");
  aspect_ratios.push_back("16:9");
  aspect_ratios.push_back("1368:768");
  // Gets the actual aspect ratio:
  if (g_config->aspect_size != Size(0, 0)) //auto
  {
    std::ostringstream out;
    out << g_config->aspect_size.width << ":" << g_config->aspect_size.height;
    std::string aspect_ratio = out.str();
    int cnt_ = 0;
    for(const auto& ratio : aspect_ratios)
    {
      if(ratio == aspect_ratio)
      {
        aspect_ratio.clear();
        next_aspect_ratio = cnt_;
        break;
      }
      ++cnt_;
    }

    if (!aspect_ratio.empty())
    {
      next_aspect_ratio = static_cast<int>(aspect_ratios.size());
      aspect_ratios.push_back(aspect_ratio);
    }
  }

  resolutions.clear();
  int display_mode_count = SDL_GetNumDisplayModes(0);
  std::string last_display_mode;
  for(int i = 0; i < display_mode_count; ++i)
  {
    SDL_DisplayMode mode;
    int ret = SDL_GetDisplayMode(0, i, &mode);
    if (ret != 0)
    {
      log_warning << "failed to get display mode: " << SDL_GetError() << std::endl;
    }
    else
    {
      std::ostringstream out;
      out << mode.w << "x" << mode.h;
      if(mode.refresh_rate)
        out << "@" << mode.refresh_rate;
      if(last_display_mode == out.str())
        continue;
      last_display_mode = out.str();
      resolutions.insert(resolutions.begin(), out.str());
    }
  }
  resolutions.push_back("Desktop");

  std::string fullscreen_size_str = _("Desktop");
  {
    std::ostringstream out;
    if (g_config->fullscreen_size != Size(0, 0))
    {
      out << g_config->fullscreen_size.width << "x" << g_config->fullscreen_size.height;
      if (g_config->fullscreen_refresh_rate)
         out << "@" << g_config->fullscreen_refresh_rate;
      fullscreen_size_str = out.str();
    }
  }

  int cnt = 0;
  for (const auto& res : resolutions)
  {
    if (res == fullscreen_size_str)
    {
      fullscreen_size_str.clear();
      next_resolution = cnt;
      break;
    }
    ++cnt;
  }
  if (!fullscreen_size_str.empty())
  {
    next_resolution = static_cast<int>(resolutions.size());
    resolutions.push_back(fullscreen_size_str);
  }

<<<<<<< HEAD
  framerates.push_back("30");
  framerates.push_back("60");
  framerates.push_back("75");
  framerates.push_back("90");
  framerates.push_back("120");
  framerates.push_back("144");
  framerates.push_back("240");
  framerates.push_back("288");
  framerates.push_back("500");
  framerates.push_back("1000");
  next_framerate = 1;
  const int target_framerate = static_cast<int>(ScreenManager::current()->get_target_framerate());
  for(size_t i = 0; i < framerates.size(); ++i)
  {
    if (std::to_string(target_framerate) == framerates[i])
    {
      next_framerate = static_cast<int>(i);
    }
  }

  { // vsync
    vsyncs.push_back("on");
    vsyncs.push_back("off");
    vsyncs.push_back("adaptive");
    int mode = VideoSystem::current()->get_vsync();

    switch (mode)
    {
      case -1:
        next_vsync = 2;
        break;

      case 0:
        next_vsync = 1;
        break;

      case 1:
        next_vsync = 0;
          break;

      default:
        log_warning << "Unknown swap mode: " << mode << std::endl;
        next_vsync = 0;
    }
=======
  // Sound Volume
  sound_volumes.clear();
  sound_volumes.push_back("0%");
  sound_volumes.push_back("25%");
  sound_volumes.push_back("50%");
  sound_volumes.push_back("75%");
  sound_volumes.push_back("100%");

  std::ostringstream sound_vol_stream;
  sound_vol_stream << g_config->sound_volume << "%";
  std::string sound_vol_string = sound_vol_stream.str();

  if(std::find(sound_volumes.begin(),
        sound_volumes.end(), sound_vol_string) == sound_volumes.end())
  {
    sound_volumes.push_back(sound_vol_string);
  }

  std::sort(sound_volumes.begin(), sound_volumes.end(), less_than_volume);

  std::ostringstream out;
  out << g_config->sound_volume << "%";
  std::string sound_volume = out.str();
  int cnt_ = 0;
  for(const auto& volume : sound_volumes)
  {
      if(volume == sound_volume)
      {
          sound_volume.clear();
          next_sound_volume = cnt_;
          break;
      }
      ++cnt_;
  }

  // Music Volume
  music_volumes.clear();
  music_volumes.push_back("0%");
  music_volumes.push_back("25%");
  music_volumes.push_back("50%");
  music_volumes.push_back("75%");
  music_volumes.push_back("100%");

  std::ostringstream music_vol_stream;
  music_vol_stream << g_config->music_volume << "%";
  std::string music_vol_string = music_vol_stream.str();

  if(std::find(music_volumes.begin(),
        music_volumes.end(), music_vol_string) == music_volumes.end())
  {
    music_volumes.push_back(music_vol_string);
  }

  std::sort(music_volumes.begin(), music_volumes.end(), less_than_volume);

  out.str("");
  out.clear();
  out << g_config->music_volume << "%";
  std::string music_volume = out.str();
  cnt_ = 0;
  for(const auto& volume : music_volumes)
  {
      if(volume == music_volume)
      {
          music_volume.clear();
          next_music_volume = cnt_;
          break;
      }
      ++cnt_;
>>>>>>> ddc0dfbb
  }

  if (complete)
  {
    // Language and profile changes are only be possible in the
    // main menu, since elsewhere it might not always work fully
    add_submenu(_("Select Language"), MenuStorage::LANGUAGE_MENU)
      .set_help(_("Select a different language to display text in"));

    add_submenu(_("Language Packs"), MenuStorage::LANGPACK_MENU)
      .set_help(_("Language packs contain up-to-date translations"));

    add_submenu(_("Select Profile"), MenuStorage::PROFILE_MENU)
      .set_help(_("Select a profile to play with"));
  }

  add_toggle(MNID_FULLSCREEN,_("Fullscreen"), &g_config->use_fullscreen)
    .set_help(_("Fill the entire screen"));

  MenuItem& fullscreen_res = add_string_select(MNID_FULLSCREEN_RESOLUTION, _("Resolution"), &next_resolution, resolutions);
  fullscreen_res.set_help(_("Determine the resolution used in fullscreen mode (you must toggle fullscreen to complete the change)"));

  MenuItem& magnification = add_string_select(MNID_MAGNIFICATION, _("Magnification"), &next_magnification, magnifications);
  magnification.set_help(_("Change the magnification of the game area"));

  MenuItem& vsync = add_string_select(MNID_VSYNC, _("VSync"), &next_vsync, vsyncs);
  vsync.set_help(_("Set the VSync mode"));

  MenuItem& framerate = add_string_select(MNID_FRAMERATE, _("Framerate"), &next_framerate, framerates);
  framerate.set_help(_("Change the maximum framerate of the game"));

  MenuItem& aspect = add_string_select(MNID_ASPECTRATIO, _("Aspect Ratio"), &next_aspect_ratio, aspect_ratios);
  aspect.set_help(_("Adjust the aspect ratio"));

  if (SoundManager::current()->is_audio_enabled()) {
<<<<<<< HEAD
    add_toggle(MNID_SOUND, _("Sound"), &g_config->sound_enabled)
      .set_help(_("Disable all sound effects"));
    add_toggle(MNID_MUSIC, _("Music"), &g_config->music_enabled)
      .set_help(_("Disable all music"));
=======
      auto sound_volume_select = add_string_select(MNID_SOUND_VOLUME, _("Sound Volume"), &next_sound_volume, sound_volumes);
      sound_volume_select->set_help(_("Adjust sound volume"));

      auto music_volume_select = add_string_select(MNID_MUSIC_VOLUME, _("Music Volume"), &next_music_volume, music_volumes);
      music_volume_select->set_help(_("Adjust music volume"));
>>>>>>> ddc0dfbb
  } else {
    add_inactive( _("Sound (disabled)"));
    add_inactive( _("Music (disabled)"));
  }

  add_submenu(_("Setup Keyboard"), MenuStorage::KEYBOARD_MENU)
    .set_help(_("Configure key-action mappings"));

  add_submenu(_("Setup Joystick"), MenuStorage::JOYSTICK_MENU)
    .set_help(_("Configure joystick control-action mappings"));

  MenuItem& enable_transitions = add_toggle(MNID_TRANSITIONS, _("Enable transitions"), &g_config->transitions_enabled);
  enable_transitions.set_help(_("Enable screen transitions and smooth menu animation"));

  if (g_config->developer_mode)
  {
    add_toggle(MNID_DEVELOPER_MODE, _("Developer Mode"), &g_config->developer_mode);
  }

  if (g_config->is_christmas() || g_config->christmas_mode)
  {
    add_toggle(MNID_CHRISTMAS_MODE, _("Christmas Mode"), &g_config->christmas_mode);
  }

  add_toggle(MNID_CONFIRMATION_DIALOG, _("Confirmation Dialog"), &g_config->confirmation_dialog).set_help("Confirm aborting level");
  add_toggle(MNID_CONFIRMATION_DIALOG, _("Pause on focus loss"), &g_config->pause_on_focusloss)
    .set_help("Automatically pause the game when the window loses focus");
  add_hl();
  add_back(_("Back"));
}

OptionsMenu::~OptionsMenu()
{
}

void
OptionsMenu::menu_action(MenuItem& item)
{
  switch (item.id) {
    case MNID_ASPECTRATIO:
      {
        if (aspect_ratios[next_aspect_ratio] == _("auto"))
        {
          g_config->aspect_size = Size(0, 0); // Magic values
          VideoSystem::current()->apply_config();
          MenuManager::instance().on_window_resize();
        }
        else if (sscanf(aspect_ratios[next_aspect_ratio].c_str(), "%d:%d",
                        &g_config->aspect_size.width, &g_config->aspect_size.height) == 2)
        {
          VideoSystem::current()->apply_config();
          MenuManager::instance().on_window_resize();
        }
        else
        {
          log_fatal << "Invalid aspect ratio " << aspect_ratios[next_aspect_ratio] << " specified" << std::endl;
          assert(false);
        }
      }
      break;

    case MNID_MAGNIFICATION:
      if (magnifications[next_magnification] == _("auto"))
      {
        g_config->magnification = 0.0f; // Magic value
      }
      else if(sscanf(magnifications[next_magnification].c_str(), "%f", &g_config->magnification) == 1)
      {
        g_config->magnification /= 100.0f;
      }
      VideoSystem::current()->apply_config();
      MenuManager::instance().on_window_resize();
      if(GameSession::current() != NULL)
      {
        GameSession::current()->on_window_resize();
      }
      break;

    case MNID_FULLSCREEN_RESOLUTION:
      {
        int width;
        int height;
        int refresh_rate;
        if (resolutions[next_resolution] == "Desktop")
        {
          g_config->fullscreen_size.width = 0;
          g_config->fullscreen_size.height = 0;
          g_config->fullscreen_refresh_rate = 0;
        }
        else if(sscanf(resolutions[next_resolution].c_str(), "%dx%d@%d",
                  &width, &height, &refresh_rate) == 3)
        {
          // do nothing, changes are only applied when toggling fullscreen mode
          g_config->fullscreen_size.width = width;
          g_config->fullscreen_size.height = height;
          g_config->fullscreen_refresh_rate = refresh_rate;
        }
        else if(sscanf(resolutions[next_resolution].c_str(), "%dx%d",
                       &width, &height) == 2)
        {
            g_config->fullscreen_size.width = width;
            g_config->fullscreen_size.height = height;
            g_config->fullscreen_refresh_rate = 0;
        }
      }
      break;

    case MNID_FRAMERATE:
      ScreenManager::current()->set_target_framerate(std::stof(framerates[next_framerate]));
      break;

    case MNID_VSYNC:
      switch (next_vsync)
      {
        case 2:
          VideoSystem::current()->set_vsync(-1);
          break;

        case 1:
          VideoSystem::current()->set_vsync(0);
          break;

        case 0:
          VideoSystem::current()->set_vsync(1);
          break;

        default:
          assert(false && "never reached");
          break;
      }
      break;

    case MNID_FULLSCREEN:
      VideoSystem::current()->apply_config();
      MenuManager::instance().on_window_resize();
      g_config->save();
      break;

    case MNID_SOUND_VOLUME:
      if(sscanf(sound_volumes[next_sound_volume].c_str(),
            "%i", &g_config->sound_volume) == 1)
      {
        bool sound_enabled = g_config->sound_volume > 0.0f ? true : false;
        SoundManager::current()->enable_sound(sound_enabled);
        SoundManager::current()->set_sound_volume(g_config->sound_volume);
        g_config->save();
      }
      break;

    case MNID_MUSIC_VOLUME:
      if(sscanf(music_volumes[next_music_volume].c_str(),
            "%i", &g_config->music_volume) == 1)
      {
        bool music_enabled = g_config->music_volume > 0.0f ? true : false;
        SoundManager::current()->enable_music(music_enabled);
        SoundManager::current()->set_music_volume(g_config->music_volume);
        g_config->save();
      }
      break;

    default:
      break;
  }
}

bool
OptionsMenu::less_than_volume(const std::string& lhs, const
    std::string& rhs) {
  int lhs_i, rhs_i;
  if(sscanf(lhs.c_str(), "%i", &lhs_i) == 1 &&
      sscanf(rhs.c_str(), "%i", &rhs_i) == 1)
  {
    return lhs_i < rhs_i;
  }

  return false;
}


/* EOF */<|MERGE_RESOLUTION|>--- conflicted
+++ resolved
@@ -29,20 +29,33 @@
 #include "util/log.hpp"
 #include "video/renderer.hpp"
 
+namespace {
+
+bool less_than_volume(const std::string& lhs, const std::string& rhs) {
+  int lhs_i, rhs_i;
+  if (sscanf(lhs.c_str(), "%i", &lhs_i) == 1 &&
+      sscanf(rhs.c_str(), "%i", &rhs_i) == 1)
+  {
+    return lhs_i < rhs_i;
+  }
+
+  return false;
+}
+
+
+} // namespace
+
 enum OptionsMenuIDs {
   MNID_FULLSCREEN,
   MNID_FULLSCREEN_RESOLUTION,
   MNID_MAGNIFICATION,
   MNID_ASPECTRATIO,
-<<<<<<< HEAD
   MNID_VSYNC,
   MNID_FRAMERATE,
   MNID_SOUND,
   MNID_MUSIC,
-=======
   MNID_SOUND_VOLUME,
   MNID_MUSIC_VOLUME,
->>>>>>> ddc0dfbb
   MNID_DEVELOPER_MODE,
   MNID_CHRISTMAS_MODE,
   MNID_TRANSITIONS,
@@ -54,23 +67,17 @@
   next_magnification(0),
   next_aspect_ratio(0),
   next_resolution(0),
-<<<<<<< HEAD
   next_vsync(0),
   next_framerate(0),
-  magnifications(),
-  aspect_ratios(),
-  resolutions(),
-  vsyncs(),
-  framerates()
-=======
   next_sound_volume(0),
   next_music_volume(0),
   magnifications(),
   aspect_ratios(),
   resolutions(),
+  vsyncs(),
+  framerates(),
   sound_volumes(),
   music_volumes()
->>>>>>> ddc0dfbb
 {
   add_label(_("Options"));
   add_hl();
@@ -199,7 +206,6 @@
     resolutions.push_back(fullscreen_size_str);
   }
 
-<<<<<<< HEAD
   framerates.push_back("30");
   framerates.push_back("60");
   framerates.push_back("75");
@@ -238,27 +244,26 @@
 
       case 1:
         next_vsync = 0;
-          break;
+        break;
 
       default:
         log_warning << "Unknown swap mode: " << mode << std::endl;
         next_vsync = 0;
     }
-=======
+  }
+
   // Sound Volume
   sound_volumes.clear();
-  sound_volumes.push_back("0%");
-  sound_volumes.push_back("25%");
-  sound_volumes.push_back("50%");
-  sound_volumes.push_back("75%");
-  sound_volumes.push_back("100%");
+  for(const char* percent : {"0%", "10%", "20%", "30%", "40%", "50%", "60%", "70%", "80%", "90%", "100%"}) {
+    sound_volumes.push_back(percent);
+  }
 
   std::ostringstream sound_vol_stream;
   sound_vol_stream << g_config->sound_volume << "%";
   std::string sound_vol_string = sound_vol_stream.str();
 
   if(std::find(sound_volumes.begin(),
-        sound_volumes.end(), sound_vol_string) == sound_volumes.end())
+               sound_volumes.end(), sound_vol_string) == sound_volumes.end())
   {
     sound_volumes.push_back(sound_vol_string);
   }
@@ -271,29 +276,27 @@
   int cnt_ = 0;
   for(const auto& volume : sound_volumes)
   {
-      if(volume == sound_volume)
-      {
-          sound_volume.clear();
-          next_sound_volume = cnt_;
-          break;
-      }
-      ++cnt_;
+    if(volume == sound_volume)
+    {
+      sound_volume.clear();
+      next_sound_volume = cnt_;
+      break;
+    }
+    ++cnt_;
   }
 
   // Music Volume
   music_volumes.clear();
-  music_volumes.push_back("0%");
-  music_volumes.push_back("25%");
-  music_volumes.push_back("50%");
-  music_volumes.push_back("75%");
-  music_volumes.push_back("100%");
+  for(const char* percent : {"0%", "10%", "20%", "30%", "40%", "50%", "60%", "70%", "80%", "90%", "100%"}) {
+    music_volumes.push_back(percent);
+  }
 
   std::ostringstream music_vol_stream;
   music_vol_stream << g_config->music_volume << "%";
   std::string music_vol_string = music_vol_stream.str();
 
   if(std::find(music_volumes.begin(),
-        music_volumes.end(), music_vol_string) == music_volumes.end())
+               music_volumes.end(), music_vol_string) == music_volumes.end())
   {
     music_volumes.push_back(music_vol_string);
   }
@@ -307,14 +310,13 @@
   cnt_ = 0;
   for(const auto& volume : music_volumes)
   {
-      if(volume == music_volume)
-      {
-          music_volume.clear();
-          next_music_volume = cnt_;
-          break;
-      }
-      ++cnt_;
->>>>>>> ddc0dfbb
+    if(volume == music_volume)
+    {
+      music_volume.clear();
+      next_music_volume = cnt_;
+      break;
+    }
+    ++cnt_;
   }
 
   if (complete)
@@ -349,20 +351,21 @@
   MenuItem& aspect = add_string_select(MNID_ASPECTRATIO, _("Aspect Ratio"), &next_aspect_ratio, aspect_ratios);
   aspect.set_help(_("Adjust the aspect ratio"));
 
-  if (SoundManager::current()->is_audio_enabled()) {
-<<<<<<< HEAD
+  if (SoundManager::current()->is_audio_enabled())
+  {
     add_toggle(MNID_SOUND, _("Sound"), &g_config->sound_enabled)
       .set_help(_("Disable all sound effects"));
     add_toggle(MNID_MUSIC, _("Music"), &g_config->music_enabled)
       .set_help(_("Disable all music"));
-=======
-      auto sound_volume_select = add_string_select(MNID_SOUND_VOLUME, _("Sound Volume"), &next_sound_volume, sound_volumes);
-      sound_volume_select->set_help(_("Adjust sound volume"));
-
-      auto music_volume_select = add_string_select(MNID_MUSIC_VOLUME, _("Music Volume"), &next_music_volume, music_volumes);
-      music_volume_select->set_help(_("Adjust music volume"));
->>>>>>> ddc0dfbb
-  } else {
+
+    MenuItem& sound_volume_select = add_string_select(MNID_SOUND_VOLUME, _("Sound Volume"), &next_sound_volume, sound_volumes);
+    sound_volume_select.set_help(_("Adjust sound volume"));
+
+    MenuItem& music_volume_select = add_string_select(MNID_MUSIC_VOLUME, _("Music Volume"), &next_music_volume, music_volumes);
+    music_volume_select.set_help(_("Adjust music volume"));
+  }
+  else
+  {
     add_inactive( _("Sound (disabled)"));
     add_inactive( _("Music (disabled)"));
   }
@@ -500,22 +503,30 @@
       g_config->save();
       break;
 
+    case MNID_SOUND:
+      SoundManager::current()->enable_sound(g_config->sound_enabled);
+      g_config->save();
+      break;
+
     case MNID_SOUND_VOLUME:
-      if(sscanf(sound_volumes[next_sound_volume].c_str(),
-            "%i", &g_config->sound_volume) == 1)
-      {
-        bool sound_enabled = g_config->sound_volume > 0.0f ? true : false;
+      if (sscanf(sound_volumes[next_sound_volume].c_str(), "%i", &g_config->sound_volume) == 1)
+      {
+        bool sound_enabled = g_config->sound_volume > 0 ? true : false;
         SoundManager::current()->enable_sound(sound_enabled);
         SoundManager::current()->set_sound_volume(g_config->sound_volume);
         g_config->save();
       }
       break;
 
+    case MNID_MUSIC:
+      SoundManager::current()->enable_music(g_config->music_enabled);
+      g_config->save();
+      break;
+
     case MNID_MUSIC_VOLUME:
-      if(sscanf(music_volumes[next_music_volume].c_str(),
-            "%i", &g_config->music_volume) == 1)
-      {
-        bool music_enabled = g_config->music_volume > 0.0f ? true : false;
+      if (sscanf(music_volumes[next_music_volume].c_str(), "%i", &g_config->music_volume) == 1)
+      {
+        bool music_enabled = g_config->music_volume > 0 ? true : false;
         SoundManager::current()->enable_music(music_enabled);
         SoundManager::current()->set_music_volume(g_config->music_volume);
         g_config->save();
@@ -527,18 +538,4 @@
   }
 }
 
-bool
-OptionsMenu::less_than_volume(const std::string& lhs, const
-    std::string& rhs) {
-  int lhs_i, rhs_i;
-  if(sscanf(lhs.c_str(), "%i", &lhs_i) == 1 &&
-      sscanf(rhs.c_str(), "%i", &rhs_i) == 1)
-  {
-    return lhs_i < rhs_i;
-  }
-
-  return false;
-}
-
-
 /* EOF */