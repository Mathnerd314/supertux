//  SuperTux
//  Copyright (C) 2009 Ingo Ruhnke <grumbel@gmail.com>
//
//  This program is free software: you can redistribute it and/or modify
//  it under the terms of the GNU General Public License as published by
//  the Free Software Foundation, either version 3 of the License, or
//  (at your option) any later version.
//
//  This program is distributed in the hope that it will be useful,
//  but WITHOUT ANY WARRANTY; without even the implied warranty of
//  MERCHANTABILITY or FITNESS FOR A PARTICULAR PURPOSE.  See the
//  GNU General Public License for more details.
//
//  You should have received a copy of the GNU General Public License
//  along with this program.  If not, see <http://www.gnu.org/licenses/>.

#include "supertux/menu/main_menu.hpp"

#include "audio/sound_manager.hpp"
#include "gui/dialog.hpp"
#include "gui/menu_item.hpp"
#include "gui/menu_manager.hpp"
#include "supertux/fadeout.hpp"
#include "supertux/game_manager.hpp"
#include "supertux/globals.hpp"
#include "supertux/menu/addon_menu.hpp"
#include "supertux/menu/contrib_menu.hpp"
#include "supertux/menu/menu_storage.hpp"
#include "supertux/menu/options_menu.hpp"
#include "supertux/menu/world_set_menu.hpp"
#include "supertux/screen_fade.hpp"
#include "supertux/screen_manager.hpp"
#include "supertux/textscroller.hpp"
#include "supertux/title_screen.hpp"
#include "supertux/world.hpp"
#include "util/gettext.hpp"

MainMenu::MainMenu()
{
  set_center_pos(SCREEN_WIDTH/2, SCREEN_HEIGHT/2 + 35);

  add_entry(MNID_STARTGAME, _("Start Game"));
  add_entry(MNID_ADDONS, _("Add-ons"));
  add_submenu(_("Options"), MenuStorage::OPTIONS_MENU);
  add_entry(MNID_CREDITS, _("Credits"));
  add_entry(MNID_QUITMAINMENU, _("Quit"));
}

void
MainMenu::on_window_resize()
{
  set_center_pos(SCREEN_WIDTH/2, SCREEN_HEIGHT/2 + 35);
}

void
MainMenu::menu_action(MenuItem* item)
{
  switch (item->id)
  {

    case MNID_STARTGAME:
      // World selection menu
      MenuManager::instance().push_menu(MenuStorage::WORLDSET_MENU);
      break;

    case MNID_ADDONS:
      // Add-ons Menu
      MenuManager::instance().push_menu(MenuStorage::ADDON_MENU);
      break;


    case MNID_CREDITS:
      MenuManager::instance().clear_menu_stack();
<<<<<<< HEAD
      ScreenManager::current()->push_screen(std::unique_ptr<Screen>(new TextScroller("credits.txt")),
                                            std::unique_ptr<ScreenFade>(new FadeOut(0.5)));
=======
      if(g_config->transitions_enabled)
      {
        ScreenManager::current()->push_screen(std::unique_ptr<Screen>(new TextScroller("credits.stxt")),
                                                    std::unique_ptr<ScreenFade>(new FadeOut(0.5)));
      }
      else
      {
        ScreenManager::current()->push_screen(std::unique_ptr<Screen>(new TextScroller("credits.stxt")));
      }
>>>>>>> 1eaf6bbf
      break;

    case MNID_QUITMAINMENU:
      if (true)
      {
        // instantly exit the game
        MenuManager::instance().clear_menu_stack();
        ScreenManager::current()->quit(std::unique_ptr<ScreenFade>(new FadeOut(0.25)));
        SoundManager::current()->stop_music(0.25);
      }
      else
      {
        // confirmation dialog
        std::unique_ptr<Dialog> dialog(new Dialog);
        dialog->set_text(_("Do you really want to quit SuperTux?"));
        dialog->add_cancel_button(_("Cancel"));
        dialog->add_default_button(_("Quit SuperTux"), [] {
            MenuManager::instance().clear_menu_stack();
            ScreenManager::current()->quit(std::unique_ptr<ScreenFade>(new FadeOut(0.25)));
            SoundManager::current()->stop_music(0.25);
          });
        MenuManager::instance().set_dialog(std::move(dialog));
      }
      break;
  }
}

/* EOF */<|MERGE_RESOLUTION|>--- conflicted
+++ resolved
@@ -71,20 +71,8 @@
 
     case MNID_CREDITS:
       MenuManager::instance().clear_menu_stack();
-<<<<<<< HEAD
-      ScreenManager::current()->push_screen(std::unique_ptr<Screen>(new TextScroller("credits.txt")),
+      ScreenManager::current()->push_screen(std::unique_ptr<Screen>(new TextScroller("credits.stxt")),
                                             std::unique_ptr<ScreenFade>(new FadeOut(0.5)));
-=======
-      if(g_config->transitions_enabled)
-      {
-        ScreenManager::current()->push_screen(std::unique_ptr<Screen>(new TextScroller("credits.stxt")),
-                                                    std::unique_ptr<ScreenFade>(new FadeOut(0.5)));
-      }
-      else
-      {
-        ScreenManager::current()->push_screen(std::unique_ptr<Screen>(new TextScroller("credits.stxt")));
-      }
->>>>>>> 1eaf6bbf
       break;
 
     case MNID_QUITMAINMENU:
