//  SuperTux
//  Copyright (C) 2004 Tobas Glaesser <tobi.web@gmx.de>
//  Copyright (C) 2006 Matthias Braun <matze@braunis.de>
//
//  This program is free software: you can redistribute it and/or modify
//  it under the terms of the GNU General Public License as published by
//  the Free Software Foundation, either version 3 of the License, or
//  (at your option) any later version.
//
//  This program is distributed in the hope that it will be useful,
//  but WITHOUT ANY WARRANTY; without even the implied warranty of
//  MERCHANTABILITY or FITNESS FOR A PARTICULAR PURPOSE.  See the
//  GNU General Public License for more details.
//
//  You should have received a copy of the GNU General Public License
//  along with this program.  If not, see <http://www.gnu.org/licenses/>.

#ifndef HEADER_SUPERTUX_SUPERTUX_OPTIONS_MENU_HPP
#define HEADER_SUPERTUX_SUPERTUX_OPTIONS_MENU_HPP

#include "gui/menu.hpp"

class OptionsMenu : public Menu
{
  public:
    OptionsMenu(bool complete);
    virtual ~OptionsMenu();

    void menu_action(MenuItem& item) override;

  private:
    int next_magnification;
    int next_aspect_ratio;
    int next_resolution;
<<<<<<< HEAD
    int next_vsync;
    int next_framerate;
=======
    int next_sound_volume;
    int next_music_volume;
>>>>>>> ddc0dfbb

    std::vector<std::string> magnifications;
    std::vector<std::string> aspect_ratios;
    std::vector<std::string> resolutions;
<<<<<<< HEAD
    std::vector<std::string> vsyncs;
    std::vector<std::string> framerates;
=======
    std::vector<std::string> sound_volumes;
    std::vector<std::string> music_volumes;

    static bool less_than_volume(const std::string& lhs, const std::string& rhs);
>>>>>>> ddc0dfbb
};

#endif

/* EOF */<|MERGE_RESOLUTION|>--- conflicted
+++ resolved
@@ -32,26 +32,18 @@
     int next_magnification;
     int next_aspect_ratio;
     int next_resolution;
-<<<<<<< HEAD
     int next_vsync;
     int next_framerate;
-=======
     int next_sound_volume;
     int next_music_volume;
->>>>>>> ddc0dfbb
 
     std::vector<std::string> magnifications;
     std::vector<std::string> aspect_ratios;
     std::vector<std::string> resolutions;
-<<<<<<< HEAD
     std::vector<std::string> vsyncs;
     std::vector<std::string> framerates;
-=======
     std::vector<std::string> sound_volumes;
     std::vector<std::string> music_volumes;
-
-    static bool less_than_volume(const std::string& lhs, const std::string& rhs);
->>>>>>> ddc0dfbb
 };
 
 #endif
