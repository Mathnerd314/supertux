//  SuperTux
//  Copyright (C) 2006 Matthias Braun <matze@braunis.de>
//
//  This program is free software: you can redistribute it and/or modify
//  it under the terms of the GNU General Public License as published by
//  the Free Software Foundation, either version 3 of the License, or
//  (at your option) any later version.
//
//  This program is distributed in the hope that it will be useful,
//  but WITHOUT ANY WARRANTY; without even the implied warranty of
//  MERCHANTABILITY or FITNESS FOR A PARTICULAR PURPOSE.  See the
//  GNU General Public License for more details.
//
//  You should have received a copy of the GNU General Public License
//  along with this program.  If not, see <http://www.gnu.org/licenses/>.

#include "supertux/game_session.hpp"

#include "audio/sound_manager.hpp"
#include "control/input_manager.hpp"
#include "gui/menu_manager.hpp"
#include "object/camera.hpp"
#include "object/endsequence_fireworks.hpp"
#include "object/endsequence_walkleft.hpp"
#include "object/endsequence_walkright.hpp"
#include "object/level_time.hpp"
#include "supertux/fadein.hpp"
#include "supertux/gameconfig.hpp"
#include "supertux/level.hpp"
#include "supertux/level_parser.hpp"
#include "supertux/levelintro.hpp"
#include "supertux/levelset_screen.hpp"
#include "supertux/menu/menu_storage.hpp"
#include "supertux/savegame.hpp"
#include "supertux/screen_manager.hpp"
#include "supertux/sector.hpp"
#include "util/file_system.hpp"
#include "video/compositor.hpp"
#include "video/drawing_context.hpp"
#include "video/surface.hpp"
#include "video/viewport.hpp"
#include "worldmap/worldmap.hpp"

GameSession::GameSession(const std::string& levelfile_, Savegame& savegame, Statistics* statistics) :
  GameSessionRecorder(),
  reset_button(false),
  m_level(),
  m_old_level(),
  m_statistics_backdrop(Surface::from_file("images/engine/menu/score-backdrop.png")),
  m_scripts(),
  m_currentsector(nullptr),
  m_end_sequence(0),
  m_game_pause(false),
  m_speed_before_pause(ScreenManager::current()->get_speed()),
  m_levelfile(levelfile_),
  m_reset_sector(),
  m_reset_pos(),
  m_newsector(),
  m_newspawnpoint(),
  m_pastinvincibility(false),
  m_newinvincibilityperiod(0),
  m_best_level_statistics(statistics),
  m_savegame(savegame),
  m_play_time(0),
  m_edit_mode(false),
  m_levelintro_shown(false),
  m_coins_at_start(),
  m_bonus_at_start(),
  m_max_fire_bullets_at_start(),
  m_max_ice_bullets_at_start(),
  m_active(false),
  m_end_seq_started(false)
{
  if (restart_level() != 0)
    throw std::runtime_error ("Initializing the level failed.");
}

void
GameSession::reset_level()
{
  m_currentsector->m_player->set_bonus(m_bonus_at_start);
  PlayerStatus *currentStatus = m_savegame.get_player_status();
  currentStatus->coins = m_coins_at_start;
  currentStatus->max_fire_bullets = m_max_fire_bullets_at_start;
  currentStatus->max_ice_bullets = m_max_ice_bullets_at_start;
  m_reset_sector = "";
  m_reset_pos = Vector();
}

int
GameSession::restart_level(bool after_death)
{
  PlayerStatus* currentStatus = m_savegame.get_player_status();
  m_coins_at_start = currentStatus->coins;
  m_bonus_at_start = currentStatus->bonus;
  m_max_fire_bullets_at_start = currentStatus->max_fire_bullets;
  m_max_ice_bullets_at_start = currentStatus->max_ice_bullets;

  if (m_edit_mode) {
    force_ghost_mode();
    return (-1);
  }

  m_game_pause   = false;
  m_end_sequence = 0;

  InputManager::current()->reset();

  m_currentsector = 0;

  const std::string base_dir = FileSystem::dirname(m_levelfile);
  if(base_dir == "./") {
    m_levelfile = FileSystem::basename(m_levelfile);
  }

  try {
    m_old_level = std::move(m_level);
    m_level = LevelParser::from_file(m_levelfile);
    m_level->m_stats.total_coins = m_level->get_total_coins();
    m_level->m_stats.total_badguys = m_level->get_total_badguys();
    m_level->m_stats.total_secrets = m_level->get_total_secrets();
    m_level->m_stats.reset();

    if(!m_reset_sector.empty()) {
      m_currentsector = m_level->get_sector(m_reset_sector);
      if(!m_currentsector) {
        std::stringstream msg;
        msg << "Couldn't find sector '" << m_reset_sector << "' for resetting tux.";
        throw std::runtime_error(msg.str());
      }
      m_currentsector->activate(m_reset_pos);
    } else {
      m_currentsector = m_level->get_sector("main");
      if(!m_currentsector)
        throw std::runtime_error("Couldn't find main sector");
      m_play_time = 0;
      m_currentsector->activate("main");
    }
  } catch(std::exception& e) {
    log_fatal << "Couldn't start level: " << e.what() << std::endl;
    ScreenManager::current()->pop_screen();
    return (-1);
  }
  if(after_death == true) {
    m_currentsector->resume_music();
  }
  else {
    SoundManager::current()->stop_music();
    m_currentsector->play_music(LEVEL_MUSIC);
  }

  start_recording();

  return (0);
}

void
GameSession::on_escape_press()
{
  if(m_currentsector->m_player->is_dying() || m_end_sequence)
  {
    // Let the timers run out, we fast-forward them to force past a sequence
    if (m_end_sequence)
      m_end_sequence->stop();

    m_currentsector->m_player->m_dying_timer.start(FLT_EPSILON);
    return;   // don't let the player open the menu, when he is dying
  }

  toggle_pause();
}

void
GameSession::toggle_pause()
{
  // pause
  if (!m_game_pause && !MenuManager::instance().is_active())
  {
    m_speed_before_pause = ScreenManager::current()->get_speed();
    ScreenManager::current()->set_speed(0);
    MenuManager::instance().set_menu(MenuStorage::GAME_MENU);
    SoundManager::current()->pause_sounds();
    m_currentsector->stop_looping_sounds();
    SoundManager::current()->pause_music();
    m_game_pause = true;
  }

  // unpause is done in update() after the menu is processed
}

void
GameSession::abort_level()
{
  MenuManager::instance().clear_menu_stack();
  ScreenManager::current()->pop_screen();
  m_currentsector->m_player->set_bonus(m_bonus_at_start);
  PlayerStatus *currentStatus = m_savegame.get_player_status();
  currentStatus->coins = m_coins_at_start;
  currentStatus->max_fire_bullets = m_max_fire_bullets_at_start;
  currentStatus->max_ice_bullets = m_max_ice_bullets_at_start;
  SoundManager::current()->stop_sounds();
}

bool
GameSession::is_active() const
{
  return !m_game_pause && m_active && !m_end_sequence;
}

void
GameSession::set_editmode(bool edit_mode_)
{
  if (m_edit_mode == edit_mode_) return;
  m_edit_mode = edit_mode_;

  m_currentsector->get_players()[0]->set_edit_mode(edit_mode_);

  if (edit_mode_) {

    // entering edit mode

  } else {

    // leaving edit mode
    restart_level();

  }
}

void
GameSession::force_ghost_mode()
{
  m_currentsector->get_players()[0]->set_ghost_mode(true);
}

void
GameSession::check_end_conditions()
{
  auto tux = m_currentsector->m_player;

  /* End of level? */
  if(m_end_sequence && m_end_sequence->is_done()) {
    finish(true);
  } else if (!m_end_sequence && tux->is_dead()) {
    restart_level(true);
  }
}

void
GameSession::draw(Compositor& compositor)
{
  const auto& players = currentsector->get_players();

<<<<<<< HEAD
  if (players.size() == 1)
  {
    auto& context = compositor.make_context();

    currentsector->draw(context, players[0]);
    drawstatus(context);

    if(game_pause)
      draw_pause(context);
  }
  else if (players.size() == 2)
  {
    auto& context0 = compositor.make_context();
    auto& context1 = compositor.make_context();

    context0.set_viewport(Rect(0, 0, SCREEN_WIDTH / 2 - 10, SCREEN_HEIGHT));
    context1.set_viewport(Rect(SCREEN_WIDTH / 2 + 10, 0, SCREEN_WIDTH, SCREEN_HEIGHT));

    currentsector->draw(context0, players[0]);
    currentsector->draw(context1, players[1]);

    drawstatus(context1);

    if(game_pause)
      draw_pause(context1);
  }
=======
  m_currentsector->draw(context);
  drawstatus(context);

  if(m_game_pause)
    draw_pause(context);
>>>>>>> a8769b71
}

void
GameSession::on_window_resize()
{
  m_currentsector->on_window_resize();
}

void
GameSession::draw_pause(DrawingContext& context)
{
  context.color().draw_filled_rect(
    Vector(0,0), Vector(static_cast<float>(context.get_width()), static_cast<float>(context.get_height())),
    Color(0.0f, 0.0f, 0.0f, 0.25f),
    LAYER_FOREGROUND1);
}

void
GameSession::setup()
{
  if (m_currentsector == NULL)
    return;

  if(m_currentsector != Sector::current()) {
    m_currentsector->activate(m_currentsector->m_player->get_pos());
  }
  m_currentsector->play_music(LEVEL_MUSIC);

  int total_stats_to_be_collected = m_level->m_stats.total_coins + m_level->m_stats.total_badguys + m_level->m_stats.total_secrets;
  if ((!m_levelintro_shown) && (total_stats_to_be_collected > 0)) {
    m_levelintro_shown = true;
    m_active = false;
    ScreenManager::current()->push_screen(std::unique_ptr<Screen>(new LevelIntro(m_level.get(), m_best_level_statistics, m_savegame.get_player_status())));
  }
  ScreenManager::current()->set_screen_fade(std::unique_ptr<ScreenFade>(new FadeIn(1)));
  m_end_seq_started = false;
}

void
GameSession::leave()
{
}

void
GameSession::update(float elapsed_time)
{
  // Set active flag
  if(!m_active)
  {
    m_active = true;
  }
  // handle controller
  auto controller = InputManager::current()->get_controller(); 
  if(controller->pressed(Controller::ESCAPE) || 
     controller->pressed(Controller::START))
  {
    on_escape_press();
  }

  if(controller->pressed(Controller::CHEAT_MENU) && g_config->developer_mode)
  {
    if (!MenuManager::instance().is_active())
    {
      m_game_pause = true;
      MenuManager::instance().set_menu(MenuStorage::CHEAT_MENU);
    }
  }

  process_events();

  // Unpause the game if the menu has been closed
  if (m_game_pause && !MenuManager::instance().is_active()) {
    ScreenManager::current()->set_speed(m_speed_before_pause);
    SoundManager::current()->resume_music();
    SoundManager::current()->resume_sounds();
    m_currentsector->play_looping_sounds();
    m_game_pause = false;
  }

  check_end_conditions();

  // respawning in new sector?
  if(!m_newsector.empty() && !m_newspawnpoint.empty()) {
    auto sector = m_level->get_sector(m_newsector);
    if(sector == 0) {
      log_warning << "Sector '" << m_newsector << "' not found" << std::endl;
      sector = m_level->get_sector("main");
    }
    m_currentsector->stop_looping_sounds();
    sector->activate(m_newspawnpoint);
    sector->play_music(LEVEL_MUSIC);
    m_currentsector = sector;
    m_currentsector->play_looping_sounds();

    if(is_playing_demo())
    {
      reset_demo_controller();
    }
    //Keep persistent across sectors
    if(m_edit_mode)
      m_currentsector->get_players()[0]->set_edit_mode(m_edit_mode);
    m_newsector = "";
    m_newspawnpoint = "";
    // retain invincibility if the player has it
    if(m_pastinvincibility) {
      m_currentsector->get_players()[0]->m_invincible_timer.start(static_cast<float>(m_newinvincibilityperiod));
    }
  }

  // Update the world state and all objects in the world
  if(!m_game_pause) {
    // Update the world
    if (!m_end_sequence) {
      m_play_time += elapsed_time; //TODO: make sure we don't count cutscene time
      m_level->m_stats.time = m_play_time;
      m_currentsector->update(elapsed_time);
    } else {
      if (!m_end_sequence->is_tux_stopped()) {
        m_currentsector->update(elapsed_time);
      } else {
        m_end_sequence->update(elapsed_time);
      }
    }
  }

  if(m_currentsector == NULL)
    return;

  // update sounds
<<<<<<< HEAD
  auto cam = currentsector->get_players()[0]->get_camera();
  if (cam) SoundManager::current()->set_listener_position(cam->get_center());
=======
  if (m_currentsector->m_camera) SoundManager::current()->set_listener_position(m_currentsector->m_camera->get_center());
>>>>>>> a8769b71

  /* Handle music: */
  if (m_end_sequence)
    return;

  if(m_currentsector->m_player->m_invincible_timer.started()) {
    if(m_currentsector->m_player->m_invincible_timer.get_timeleft() <=
       TUX_INVINCIBLE_TIME_WARNING) {
      m_currentsector->play_music(HERRING_WARNING_MUSIC);
    } else {
      m_currentsector->play_music(HERRING_MUSIC);
    }
  } else if(m_currentsector->get_music_type() != LEVEL_MUSIC) {
    m_currentsector->play_music(LEVEL_MUSIC);
  }
  if (reset_button) {
    reset_button = false;
    reset_level();
    restart_level();
  }
}

void
GameSession::finish(bool win)
{
  if(m_end_seq_started)
    return;
  m_end_seq_started = true;

  using namespace worldmap;

  if (m_edit_mode) {
    force_ghost_mode();
    return;
  }

  if(win) {
    if(WorldMap::current())
    {
      WorldMap::current()->finished_level(m_level.get());
    }

    if (LevelsetScreen::current())
    {
      LevelsetScreen::current()->finished_level(win);
    }
  }

  ScreenManager::current()->pop_screen();
}

void
GameSession::respawn(const std::string& sector, const std::string& spawnpoint,
                     const bool invincibility, const int invincibilityperiod)
{
  m_newsector = sector;
  m_newspawnpoint = spawnpoint;
  m_pastinvincibility = invincibility;
  m_newinvincibilityperiod = invincibilityperiod;
}

void
GameSession::set_reset_point(const std::string& sector, const Vector& pos)
{
  m_reset_sector = sector;
  m_reset_pos = pos;
}

std::string
GameSession::get_working_directory() const
{
  return FileSystem::dirname(m_levelfile);
}

void
GameSession::start_sequence(Sequence seq, const SequenceData* data)
{
  // do not play sequences when in edit mode
  if (m_edit_mode) {
    force_ghost_mode();
    return;
  }

  // handle special "stoptux" sequence
  if (seq == SEQ_STOPTUX) {
    if (!m_end_sequence) {
      log_warning << "Final target reached without an active end sequence" << std::endl;
      start_sequence(SEQ_ENDSEQUENCE);
    }
    if (m_end_sequence) m_end_sequence->stop_tux();
    return;
  }

  // abort if a sequence is already playing
  if (m_end_sequence)
    return;

  if (seq == SEQ_ENDSEQUENCE) {
    if (m_currentsector->get_players()[0]->get_physic().get_velocity_x() < 0) {
      m_end_sequence = std::make_shared<EndSequenceWalkLeft>();
    } else {
      m_end_sequence = std::make_shared<EndSequenceWalkRight>();
    }
  } else if (seq == SEQ_FIREWORKS) {
    m_end_sequence = std::make_shared<EndSequenceFireworks>();
  } else {
    log_warning << "Unknown sequence '" << static_cast<int>(seq) << "'. Ignoring." << std::endl;
    return;
  }

  if(const auto& worldmap = worldmap::WorldMap::current())
  {
    if(data != NULL)
    {
      if(!data->fade_tilemap.empty())
      {
        worldmap->set_initial_fade_tilemap(data->fade_tilemap, data->fade_type);
      }
      if(!data->spawnpoint.empty())
      {
        worldmap->set_initial_spawnpoint(data->spawnpoint);
      }
    }
  }

  /* slow down the game for end-sequence */
  ScreenManager::current()->set_speed(0.5f);

  m_currentsector->add_object(m_end_sequence);
  m_end_sequence->start();

  SoundManager::current()->play_music("music/leveldone.ogg", false);
  m_currentsector->m_player->set_winning();

  // Stop all clocks.
  for(const auto& obj : m_currentsector->m_gameobjects)
  {
    auto lt = std::dynamic_pointer_cast<LevelTime>(obj);
    if(lt)
      lt->stop();
  }
}

/* (Status): */
void
GameSession::drawstatus(DrawingContext& context)
{
  m_savegame.get_player_status()->draw(context);

  // draw level stats while end_sequence is running
  if (m_end_sequence) {
    m_level->m_stats.draw_endseq_panel(context, m_best_level_statistics, m_statistics_backdrop);
  }
}

/* EOF */<|MERGE_RESOLUTION|>--- conflicted
+++ resolved
@@ -249,17 +249,16 @@
 void
 GameSession::draw(Compositor& compositor)
 {
-  const auto& players = currentsector->get_players();
-
-<<<<<<< HEAD
+  const auto& players = m_currentsector->get_players();
+
   if (players.size() == 1)
   {
     auto& context = compositor.make_context();
 
-    currentsector->draw(context, players[0]);
+    m_currentsector->draw(context, players[0]);
     drawstatus(context);
 
-    if(game_pause)
+    if(m_game_pause)
       draw_pause(context);
   }
   else if (players.size() == 2)
@@ -270,21 +269,14 @@
     context0.set_viewport(Rect(0, 0, SCREEN_WIDTH / 2 - 10, SCREEN_HEIGHT));
     context1.set_viewport(Rect(SCREEN_WIDTH / 2 + 10, 0, SCREEN_WIDTH, SCREEN_HEIGHT));
 
-    currentsector->draw(context0, players[0]);
-    currentsector->draw(context1, players[1]);
+    m_currentsector->draw(context0, players[0]);
+    m_currentsector->draw(context1, players[1]);
 
     drawstatus(context1);
 
-    if(game_pause)
+    if(m_game_pause)
       draw_pause(context1);
   }
-=======
-  m_currentsector->draw(context);
-  drawstatus(context);
-
-  if(m_game_pause)
-    draw_pause(context);
->>>>>>> a8769b71
 }
 
 void
@@ -414,12 +406,8 @@
     return;
 
   // update sounds
-<<<<<<< HEAD
-  auto cam = currentsector->get_players()[0]->get_camera();
+  auto cam = m_currentsector->get_players()[0]->get_camera();
   if (cam) SoundManager::current()->set_listener_position(cam->get_center());
-=======
-  if (m_currentsector->m_camera) SoundManager::current()->set_listener_position(m_currentsector->m_camera->get_center());
->>>>>>> a8769b71
 
   /* Handle music: */
   if (m_end_sequence)
