--- conflicted
+++ resolved
@@ -103,13 +103,9 @@
 void
 TitleScreen::draw(Compositor& compositor)
 {
-<<<<<<< HEAD
+  auto& context = compositor.make_context();
   auto sector  = titlesession->get_current_sector();
-=======
-  auto& context = compositor.make_context();
 
-  Sector* sector  = titlesession->get_current_sector();
->>>>>>> 9d65b21a
   sector->draw(context);
 
   context.color().draw_surface_part(frame,
