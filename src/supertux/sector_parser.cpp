//  SuperTux
//  Copyright (C) 2015 Ingo Ruhnke <grumbel@gmail.com>
//
//  This program is free software: you can redistribute it and/or modify
//  it under the terms of the GNU General Public License as published by
//  the Free Software Foundation, either version 3 of the License, or
//  (at your option) any later version.
//
//  This program is distributed in the hope that it will be useful,
//  but WITHOUT ANY WARRANTY; without even the implied warranty of
//  MERCHANTABILITY or FITNESS FOR A PARTICULAR PURPOSE.  See the
//  GNU General Public License for more details.
//
//  You should have received a copy of the GNU General Public License
//  along with this program.  If not, see <http://www.gnu.org/licenses/>.

#include "supertux/sector_parser.hpp"

#include <physfs.h>

#include "badguy/jumpy.hpp"
#include "editor/editor.hpp"
#include "editor/spawnpoint_marker.hpp"
#include "editor/worldmap_objects.hpp"
#include "object/background.hpp"
#include "object/camera.hpp"
#include "object/cloud_particle_system.hpp"
#include "object/gradient.hpp"
#include "object/pulsing_light.hpp"
#include "object/rain_particle_system.hpp"
#include "object/snow_particle_system.hpp"
#include "object/tilemap.hpp"
#include "supertux/level.hpp"
#include "supertux/object_factory.hpp"
#include "supertux/sector.hpp"
#include "supertux/spawn_point.hpp"
#include "supertux/tile.hpp"
#include "supertux/tile_manager.hpp"
#include "util/reader_collection.hpp"
#include "util/reader_mapping.hpp"

static const std::string DEFAULT_BG_TOP    = "images/background/BlueRock_Forest/blue-top.jpg";
static const std::string DEFAULT_BG_MIDDLE = "images/background/BlueRock_Forest/blue-middle.jpg";
static const std::string DEFAULT_BG_BOTTOM = "images/background/BlueRock_Forest/blue-bottom.jpg";

std::unique_ptr<Sector>
SectorParser::from_reader(Level& level, const ReaderMapping& reader)
{
  std::unique_ptr<Sector> sector(new Sector(&level));
  SectorParser parser(*sector);
  parser.parse(reader);
  return sector;
}

std::unique_ptr<Sector>
SectorParser::from_reader_old_format(Level& level, const ReaderMapping& reader)
{
  std::unique_ptr<Sector> sector(new Sector(&level));
  SectorParser parser(*sector);
  parser.parse_old_format(reader);
  return sector;
}

std::unique_ptr<Sector>
SectorParser::from_nothing(Level& level)
{
  std::unique_ptr<Sector> sector(new Sector(&level));
  SectorParser parser(*sector);
  parser.create_sector();
  return sector;
}

SectorParser::SectorParser(Sector& sector) :
  m_sector(sector)
{
}

GameObjectPtr
SectorParser::parse_object(const std::string& name_, const ReaderMapping& reader)
{
  if(name_ == "camera") {
    //auto camera_ = std::make_shared<Camera>(&m_sector, "Camera");
    //camera_->parse(reader);
    return NULL;
  } else if(name_ == "money") { // for compatibility with old maps
    return std::make_shared<Jumpy>(reader);
  } else {
    try {
      return ObjectFactory::instance().create(name_, reader);
    } catch(std::exception& e) {
      log_warning << e.what() << "" << std::endl;
      return {};
    }
  }
}

void
SectorParser::parse(const ReaderMapping& sector)
{
  bool has_background = false;
  auto iter = sector.get_iter();
  while(iter.next()) {
    if(iter.get_key() == "name") {
      iter.get(m_sector.m_name);
    } else if(iter.get_key() == "gravity") {
      iter.get(m_sector.m_gravity);
    } else if(iter.get_key() == "music") {
      iter.get(m_sector.m_music);
    } else if(iter.get_key() == "spawnpoint") {
      auto sp = std::make_shared<SpawnPoint>(iter.as_mapping());
      if (!sp->name.empty() && sp->pos.x >= 0 && sp->pos.y >= 0) {
        m_sector.m_spawnpoints.push_back(sp);
      }
      if (Editor::is_active()) {
        GameObjectPtr object = parse_object("spawnpoint", iter.as_mapping());
        if(object) {
          m_sector.add_object(object);
        }
      }
    } else if(iter.get_key() == "init-script") {
      iter.get(m_sector.m_init_script);
    } else if(iter.get_key() == "ambient-light") {
      std::vector<float> vColor;
      bool hasColor = sector.get( "ambient-light", vColor );
      if(vColor.size() < 3 || !hasColor) {
        log_warning << "(ambient-light) requires a color as argument" << std::endl;
      } else {
        m_sector.m_ambient_light = Color( vColor );
      }
    } else {
      GameObjectPtr object = parse_object(iter.get_key(), iter.as_mapping());
      if(object) {
        if(std::dynamic_pointer_cast<Background>(object)) {
          has_background = true;
        } else if(std::dynamic_pointer_cast<Gradient>(object)) {
          has_background = true;
        }
        m_sector.add_object(object);
      }
    }
  }

  if(!has_background) {
    auto gradient = std::make_shared<Gradient>();
    gradient->set_gradient(Color(0.3f, 0.4f, 0.75f), Color(1.f, 1.f, 1.f));
    m_sector.add_object(gradient);
  }

  m_sector.update_game_objects();

  if (m_sector.m_solid_tilemaps.empty()) {
    log_warning << "sector '" << m_sector.m_name << "' does not contain a solid tile layer." << std::endl;
  }

  if (!Editor::is_active()) {
    fix_old_tiles();
  }

<<<<<<< HEAD
  /*if (!m_sector.camera) {
    log_warning << "sector '" << m_sector.name << "' does not contain a camera." << std::endl;
=======
  if (!m_sector.m_camera) {
    log_warning << "sector '" << m_sector.m_name << "' does not contain a camera." << std::endl;
>>>>>>> a8769b71
    m_sector.update_game_objects();
    m_sector.add_object(std::make_shared<Camera>(&m_sector, "Camera"));
  }*/

  m_sector.update_game_objects();
  m_sector.m_foremost_layer = m_sector.calculate_foremost_layer();
}

void
SectorParser::parse_old_format(const ReaderMapping& reader)
{
  m_sector.m_name = "main";
  reader.get("gravity", m_sector.m_gravity);

  std::string backgroundimage;
  if (reader.get("background", backgroundimage) && (!backgroundimage.empty())) {
    if (backgroundimage == "arctis.png") backgroundimage = "arctis.jpg";
    if (backgroundimage == "arctis2.jpg") backgroundimage = "arctis.jpg";
    if (backgroundimage == "ocean.png") backgroundimage = "ocean.jpg";
    backgroundimage = "images/background/" + backgroundimage;
    if (!PHYSFS_exists(backgroundimage.c_str())) {
      log_warning << "Background image \"" << backgroundimage << "\" not found. Ignoring." << std::endl;
      backgroundimage = "";
    }
  }

  float bgspeed = .5;
  reader.get("bkgd_speed", bgspeed);
  bgspeed /= 100;

  Color bkgd_top, bkgd_bottom;
  int r = 0, g = 0, b = 128;
  reader.get("bkgd_red_top", r);
  reader.get("bkgd_green_top",  g);
  reader.get("bkgd_blue_top",  b);
  bkgd_top.red = static_cast<float> (r) / 255.0f;
  bkgd_top.green = static_cast<float> (g) / 255.0f;
  bkgd_top.blue = static_cast<float> (b) / 255.0f;

  reader.get("bkgd_red_bottom",  r);
  reader.get("bkgd_green_bottom", g);
  reader.get("bkgd_blue_bottom", b);
  bkgd_bottom.red = static_cast<float> (r) / 255.0f;
  bkgd_bottom.green = static_cast<float> (g) / 255.0f;
  bkgd_bottom.blue = static_cast<float> (b) / 255.0f;

  if(!backgroundimage.empty()) {
    auto background = std::make_shared<Background>();
    background->set_image(backgroundimage, bgspeed);
    m_sector.add_object(background);
  } else {
    auto gradient = std::make_shared<Gradient>();
    gradient->set_gradient(bkgd_top, bkgd_bottom);
    m_sector.add_object(gradient);
  }

  std::string particlesystem;
  reader.get("particle_system", particlesystem);
  if(particlesystem == "clouds")
    m_sector.add_object(std::make_shared<CloudParticleSystem>());
  else if(particlesystem == "snow")
    m_sector.add_object(std::make_shared<SnowParticleSystem>());
  else if(particlesystem == "rain")
    m_sector.add_object(std::make_shared<RainParticleSystem>());

  Vector startpos(100, 170);
  reader.get("start_pos_x", startpos.x);
  reader.get("start_pos_y", startpos.y);

  auto spawn = std::make_shared<SpawnPoint>();
  spawn->pos = startpos;
  spawn->name = "main";
  m_sector.m_spawnpoints.push_back(spawn);

  m_sector.m_music = "chipdisko.ogg";
  // skip reading music filename. It's all .ogg now, anyway
  /*
    reader.get("music", music);
  */
  m_sector.m_music = "music/" + m_sector.m_music;

  int width = 30, height = 15;
  reader.get("width", width);
  reader.get("height", height);

  std::vector<unsigned int> tiles;
  if(reader.get("interactive-tm", tiles)
     || reader.get("tilemap", tiles)) {
    auto tileset = TileManager::current()->get_tileset(m_sector.m_level->get_tileset());
    auto tilemap = std::make_shared<TileMap>(tileset);
    tilemap->set(width, height, tiles, LAYER_TILES, true);

    // replace tile id 112 (old invisible tile) with 1311 (new invisible tile)
    for(int x=0; x < tilemap->get_width(); ++x) {
      for(int y=0; y < tilemap->get_height(); ++y) {
        uint32_t id = tilemap->get_tile_id(x, y);
        if(id == 112)
          tilemap->change(x, y, 1311);
      }
    }

    if (height < 19) tilemap->resize(width, 19);
    m_sector.add_object(tilemap);
  }

  if(reader.get("background-tm", tiles)) {
    auto tileset = TileManager::current()->get_tileset(m_sector.m_level->get_tileset());
    auto tilemap = std::make_shared<TileMap>(tileset);
    tilemap->set(width, height, tiles, LAYER_BACKGROUNDTILES, false);
    if (height < 19) tilemap->resize(width, 19);
    m_sector.add_object(tilemap);
  }

  if(reader.get("foreground-tm", tiles)) {
    auto tileset = TileManager::current()->get_tileset(m_sector.m_level->get_tileset());
    auto tilemap = std::make_shared<TileMap>(tileset);
    tilemap->set(width, height, tiles, LAYER_FOREGROUNDTILES, false);

    // fill additional space in foreground with tiles of ID 2035 (lightmap/black)
    if (height < 19) tilemap->resize(width, 19, 2035);

    m_sector.add_object(tilemap);
  }

  // read reset-points (now spawn-points)
  ReaderMapping resetpoints;
  if(reader.get("reset-points", resetpoints)) {
    auto iter = resetpoints.get_iter();
    while(iter.next()) {
      if(iter.get_key() == "point") {
        Vector sp_pos;
        if(reader.get("x", sp_pos.x) && reader.get("y", sp_pos.y))
        {
          auto sp = std::make_shared<SpawnPoint>();
          sp->name = "main";
          sp->pos = sp_pos;
          m_sector.m_spawnpoints.push_back(sp);
        }
      } else {
        log_warning << "Unknown token '" << iter.get_key() << "' in reset-points." << std::endl;
      }
    }
  }

  // read objects
  ReaderCollection objects;
  if(reader.get("objects", objects)) {
    for(auto const& obj : objects.get_objects())
    {
      auto object = parse_object(obj.get_name(), obj.get_mapping());
      if(object) {
        m_sector.add_object(object);
      } else {
        log_warning << "Unknown object '" << obj.get_name() << "' in level." << std::endl;
      }
    }
  }

  // add a camera
  //auto camera_ = std::make_shared<Camera>(&m_sector, "Camera");
  //m_sector.add_object(camera_);

  m_sector.update_game_objects();

  if (m_sector.m_solid_tilemaps.empty()) {
    log_warning << "sector '" << m_sector.m_name << "' does not contain a solid tile layer." << std::endl;
  }

  if (!Editor::is_active()) {
    fix_old_tiles();
  }
  m_sector.update_game_objects();
}

void
SectorParser::fix_old_tiles()
{
  // add lights for special tiles
  for(const auto& obj : m_sector.m_gameobjects) {
    auto tm = dynamic_cast<TileMap*>(obj.get());
    if (!tm) continue;

    for(int x=0; x < tm->get_width(); ++x)
    {
      for(int y=0; y < tm->get_height(); ++y)
      {
        const auto& tile = tm->get_tile(x, y);

        if (!tile->get_object_name().empty())
        {
          // If a tile is associated with an object, insert that
          // object and remove the tile
          if (tile->get_object_name() == "decal" ||
              tm->is_solid())
          {
            Vector pos = tm->get_tile_position(x, y);
          try {
            GameObjectPtr object = ObjectFactory::instance().create(tile->get_object_name(), pos, AUTO, tile->get_object_data());
            m_sector.add_object(object);
              tm->change(x, y, 0);
          } catch(std::exception& e) {
            log_warning << e.what() << "" << std::endl;
          }
        }
      }
        else
        {
          // add lights for fire tiles
<<<<<<< HEAD
        uint32_t attributes = tile->getAttributes();
        Vector pos = tm->get_tile_position(x, y);
        Vector center = pos + Vector(16, 16);

        if (attributes & Tile::FIRE) {
          if (attributes & Tile::HURTS) {
            // lava or lavaflow
            // space lights a bit
            if ((tm->get_tile(x-1, y)->getAttributes() != attributes || x%3 == 0)
                 && (tm->get_tile(x, y-1)->getAttributes() != attributes || y%3 == 0)) {
=======
          uint32_t attributes = tile->get_attributes();
          Vector pos = tm->get_tile_position(x, y);
          Vector center = pos + Vector(16, 16);

          if (attributes & Tile::FIRE) {
            if (attributes & Tile::HURTS) {
              // lava or lavaflow
              // space lights a bit
              if ((tm->get_tile(x-1, y)->get_attributes() != attributes || x%3 == 0)
                  && (tm->get_tile(x, y-1)->get_attributes() != attributes || y%3 == 0)) {
                float pseudo_rnd = static_cast<float>(static_cast<int>(pos.x) % 10) / 10;
                m_sector.add_object(std::make_shared<PulsingLight>(center, 1.0f + pseudo_rnd, 0.8f, 1.0f, Color(1.0f, 0.3f, 0.0f, 1.0f)));
              }
            } else {
              // torch
>>>>>>> a8769b71
              float pseudo_rnd = static_cast<float>(static_cast<int>(pos.x) % 10) / 10;
              m_sector.add_object(std::make_shared<PulsingLight>(center, 1.0f + pseudo_rnd, 0.8f, 1.0f, Color(1.0f, 0.3f, 0.0f, 1.0f)));
            }
          } else {
            // torch
            float pseudo_rnd = static_cast<float>(static_cast<int>(pos.x) % 10) / 10;
            m_sector.add_object(std::make_shared<PulsingLight>(center, 1.0f + pseudo_rnd, 0.9f, 1.0f, Color(1.0f, 1.0f, 0.6f, 1.0f)));
          }
        }
        }
      }
    }
  }
}

void
SectorParser::create_sector()
{
  auto tileset = TileManager::current()->get_tileset(m_sector.m_level->get_tileset());
  bool worldmap = Editor::current() ? Editor::current()->get_worldmap_mode() : false;
  if (!worldmap) {
    auto background = std::make_shared<Background>();
    background->set_images(DEFAULT_BG_TOP, DEFAULT_BG_MIDDLE, DEFAULT_BG_BOTTOM);
    background->set_speed(0.5);
    m_sector.add_object(background);

    auto bkgrd = std::make_shared<TileMap>(tileset);
    bkgrd->resize(100, 35);
    bkgrd->set_layer(-100);
    bkgrd->set_solid(false);
    m_sector.add_object(bkgrd);

    auto frgrd = std::make_shared<TileMap>(tileset);
    frgrd->resize(100, 35);
    frgrd->set_layer(100);
    frgrd->set_solid(false);
    m_sector.add_object(frgrd);
  }

  auto intact = std::make_shared<TileMap>(tileset);
  if (worldmap) {
    intact->resize(100, 100, 9);
  } else {
    intact->resize(100, 35, 0);
  }
  intact->set_layer(0);
  intact->set_solid(true);
  m_sector.add_object(intact);

  auto spawn_point = std::make_shared<SpawnPoint>();
  spawn_point->name = "main";
  spawn_point->pos = Vector(64, 480);
  m_sector.m_spawnpoints.push_back(spawn_point);

  if (worldmap) {
    GameObjectPtr spawn_point_marker = std::make_shared<worldmap_editor::WorldmapSpawnPoint>("main", Vector(4, 4));
    m_sector.add_object(spawn_point_marker);
  } else {
    GameObjectPtr spawn_point_marker = std::make_shared<SpawnPointMarker>( spawn_point.get() );
    m_sector.add_object(spawn_point_marker);
  }

  //auto camera = std::make_shared<Camera>(&m_sector, "Camera");
  //m_sector.add_object(camera);

  m_sector.update_game_objects();
}

/* EOF */<|MERGE_RESOLUTION|>--- conflicted
+++ resolved
@@ -156,13 +156,8 @@
     fix_old_tiles();
   }
 
-<<<<<<< HEAD
   /*if (!m_sector.camera) {
     log_warning << "sector '" << m_sector.name << "' does not contain a camera." << std::endl;
-=======
-  if (!m_sector.m_camera) {
-    log_warning << "sector '" << m_sector.m_name << "' does not contain a camera." << std::endl;
->>>>>>> a8769b71
     m_sector.update_game_objects();
     m_sector.add_object(std::make_shared<Camera>(&m_sector, "Camera"));
   }*/
@@ -371,18 +366,6 @@
         else
         {
           // add lights for fire tiles
-<<<<<<< HEAD
-        uint32_t attributes = tile->getAttributes();
-        Vector pos = tm->get_tile_position(x, y);
-        Vector center = pos + Vector(16, 16);
-
-        if (attributes & Tile::FIRE) {
-          if (attributes & Tile::HURTS) {
-            // lava or lavaflow
-            // space lights a bit
-            if ((tm->get_tile(x-1, y)->getAttributes() != attributes || x%3 == 0)
-                 && (tm->get_tile(x, y-1)->getAttributes() != attributes || y%3 == 0)) {
-=======
           uint32_t attributes = tile->get_attributes();
           Vector pos = tm->get_tile_position(x, y);
           Vector center = pos + Vector(16, 16);
@@ -393,12 +376,6 @@
               // space lights a bit
               if ((tm->get_tile(x-1, y)->get_attributes() != attributes || x%3 == 0)
                   && (tm->get_tile(x, y-1)->get_attributes() != attributes || y%3 == 0)) {
-                float pseudo_rnd = static_cast<float>(static_cast<int>(pos.x) % 10) / 10;
-                m_sector.add_object(std::make_shared<PulsingLight>(center, 1.0f + pseudo_rnd, 0.8f, 1.0f, Color(1.0f, 0.3f, 0.0f, 1.0f)));
-              }
-            } else {
-              // torch
->>>>>>> a8769b71
               float pseudo_rnd = static_cast<float>(static_cast<int>(pos.x) % 10) / 10;
               m_sector.add_object(std::make_shared<PulsingLight>(center, 1.0f + pseudo_rnd, 0.8f, 1.0f, Color(1.0f, 0.3f, 0.0f, 1.0f)));
             }
