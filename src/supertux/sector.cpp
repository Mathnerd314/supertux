//  SuperTux -  A Jump'n Run
//  Copyright (C) 2006 Matthias Braun <matze@braunis.de>
//
//  This program is free software: you can redistribute it and/or modify
//  it under the terms of the GNU General Public License as published by
//  the Free Software Foundation, either version 3 of the License, or
//  (at your option) any later version.
//
//  This program is distributed in the hope that it will be useful,
//  but WITHOUT ANY WARRANTY; without even the implied warranty of
//  MERCHANTABILITY or FITNESS FOR A PARTICULAR PURPOSE.  See the
//  GNU General Public License for more details.
//
//  You should have received a copy of the GNU General Public License
//  along with this program.  If not, see <http://www.gnu.org/licenses/>.

#include "supertux/sector.hpp"

#include <physfs.h>

#include "audio/sound_manager.hpp"
#include "badguy/badguy.hpp"
#include "editor/editor.hpp"
#include "math/aatriangle.hpp"
#include "math/rect.hpp"
#include "object/bullet.hpp"
#include "object/camera.hpp"
#include "object/display_effect.hpp"
#include "object/player.hpp"
#include "object/portable.hpp"
#include "object/smoke_cloud.hpp"
#include "object/text_object.hpp"
#include "object/tilemap.hpp"
#include "physfs/ifile_streambuf.hpp"
#include "scripting/sector.hpp"
#include "supertux/collision.hpp"
#include "supertux/constants.hpp"
#include "supertux/game_session.hpp"
#include "supertux/level.hpp"
#include "supertux/savegame.hpp"
#include "supertux/spawn_point.hpp"
#include "supertux/tile.hpp"
#include "util/file_system.hpp"
#include "util/writer.hpp"
#include "video/video_system.hpp"
#include "video/viewport.hpp"

Sector* Sector::_current = 0;

bool Sector::show_collrects = false;
bool Sector::draw_solids_only = false;

Sector::Sector(Level* parent) :
  level(parent),
  name(),
  bullets(),
  init_script(),
  gameobjects_new(),
  currentmusic(LEVEL_MUSIC),
  sector_table(),
  scripts(),
  ambient_light( 1.0f, 1.0f, 1.0f, 1.0f ),
  ambient_light_fading(false),
  source_ambient_light(1.0f, 1.0f, 1.0f, 1.0f),
  target_ambient_light(1.0f, 1.0f, 1.0f, 1.0f),
  ambient_light_fade_duration(0.0f),
  ambient_light_fade_accum(0.0f),
  foremost_layer(),
  gameobjects(),
  moving_objects(),
  spawnpoints(),
  portables(),
  music(),
  gravity(10.0),
  player(0),
  solid_tilemaps(),
  effect(0)
{
  PlayerStatus* player_status;
  if (Editor::is_active()) {
    player_status = Editor::current()->m_savegame->get_player_status();
  } else {
    player_status = GameSession::current()->get_savegame().get_player_status();
  }
  if (!player_status) {
    log_warning << "Player status is not initialized." << std::endl;
  }
  auto player1 = std::make_shared<Player>(player_status, "Tux");
  auto player2 = std::make_shared<Player>(player_status, "Penny");

  player1->get_camera()->set_number(1);
  player2->get_camera()->set_number(2);
  
  add_object(player1);
  add_object(player2);
  add_object(std::make_shared<DisplayEffect>("Effect"));
  add_object(std::make_shared<TextObject>("Text"));

  SoundManager::current()->preload("sounds/shoot.wav");

  // create a new squirrel table for the sector
  using namespace scripting;

  sq_collectgarbage(global_vm);

  sq_newtable(global_vm);
  sq_pushroottable(global_vm);
  if(SQ_FAILED(sq_setdelegate(global_vm, -2)))
    throw scripting::SquirrelError(global_vm, "Couldn't set sector_table delegate");

  sq_resetobject(&sector_table);
  if(SQ_FAILED(sq_getstackobj(global_vm, -1, &sector_table)))
    throw scripting::SquirrelError(global_vm, "Couldn't get sector table");
  sq_addref(global_vm, &sector_table);
  sq_pop(global_vm, 1);
}

Sector::~Sector()
{
  using namespace scripting;
  try
  {
    deactivate();
  }
  catch(const std::exception& err)
  {
    log_warning << err.what() << std::endl;
  }

  release_scripts(global_vm, scripts, sector_table);

  update_game_objects();
  assert(gameobjects_new.size() == 0);

  for(const auto& object: gameobjects) {
    before_object_remove(object);
  }
}

Level*
Sector::get_level() const
{
  return level;
}

HSQUIRRELVM
Sector::run_script(const std::string& script, const std::string& sourcename)
{
  if(script.empty())
  {
    return NULL;
  }
  std::istringstream stream(script);
  return run_script(stream, sourcename);
}

HSQUIRRELVM
Sector::run_script(std::istream& in, const std::string& sourcename)
{
  try {
    return scripting::run_script(in, "Sector " + name + " - " + sourcename,
                                 scripts, &sector_table);
  }
  catch(const std::exception& e)
  {
    log_warning << "Error running sector script: " << e.what() << std::endl;
    return NULL;
  }
}

void
Sector::add_object(GameObjectPtr object)
{
  // make sure the object isn't already in the list
#ifndef NDEBUG
  for(const auto& game_object : gameobjects) {
    assert(game_object != object);
  }
  for(const auto& gameobject : gameobjects_new) {
    assert(gameobject != object);
  }
#endif

  gameobjects_new.push_back(object);
}

void
Sector::activate(const std::string& spawnpoint)
{
  std::shared_ptr<SpawnPoint> sp;
  for(const auto& spawn_point : spawnpoints) {
    if(spawn_point->name == spawnpoint) {
      sp = spawn_point;
      break;
    }
  }
  if(!sp) {
    log_warning << "Spawnpoint '" << spawnpoint << "' not found." << std::endl;
    if(spawnpoint != "main") {
      activate("main");
    } else {
      activate(Vector(0, 0));
    }
  } else {
    activate(sp->pos);
  }
}

void
Sector::activate(const Vector& player_pos)
{
  if(_current != this) {
    if(_current != NULL)
      _current->deactivate();
    _current = this;

    // register sectortable as sector in scripting
    HSQUIRRELVM vm = scripting::global_vm;
    sq_pushroottable(vm);
    scripting::store_object(vm, "sector", sector_table);
    sq_pop(vm, 1);

    for(auto& object : gameobjects) {
      try_expose(object);
    }
  }
  try_expose_me();


  // two-player hack: move other players to main player's position
  // Maybe specify 2 spawnpoints in the level?
  for(auto& object : gameobjects) {
    auto p = dynamic_cast<Player*>(object.get());
    if (!p) continue;

    // spawn smalltux below spawnpoint
    if (!p->is_big()) {
      p->move(player_pos + Vector(0,32));
    } else {
      p->move(player_pos);
    }

    // spawning tux in the ground would kill him
    if(!is_free_of_tiles(p->get_bbox())) {
      std::string current_level = "[" + Sector::current()->get_level()->filename + "] ";
      log_warning << current_level << "Tried spawning Tux in solid matter. Compensating." << std::endl;
      Vector npos = p->get_bbox().p1;
      npos.y-=32;
      p->move(npos);
    }
  }

  //FIXME: This is a really dirty workaround for this strange camera jump
  for(const auto& player_it : get_players())
  {
    auto cam = player_it->get_camera();
    player_it->move(player_it->get_pos() + Vector(-32, 0));
    cam->reset(player_it->get_pos());
    cam->update(1);
    player_it->move(player_it->get_pos() + Vector(32, 0));
    cam->update(1);
  }

  update_game_objects();

  //Run default.nut just before init script
  //Check to see if it's in a levelset (info file)
  std::string basedir = FileSystem::dirname(get_level()->filename);
  if(PHYSFS_exists((basedir + "/info").c_str())) {
    try {
      IFileStreambuf ins(basedir + "/default.nut");
      std::istream in(&ins);
      run_script(in, "default.nut");
    } catch(std::exception& ) {
      // doesn't exist or erroneous; do nothing
    }
  }

  // Run init script
  if(!init_script.empty() && !Editor::is_active()) {
    run_script(init_script, "init-script");
  }
}

void
Sector::deactivate()
{
  if(_current != this)
    return;

  // remove sector entry from global vm
  HSQUIRRELVM vm = scripting::global_vm;
  sq_pushroottable(vm);
  scripting::delete_table_entry(vm, "sector");
  sq_pop(vm, 1);

  for(const auto& object: gameobjects) {
    try_unexpose(object);
  }

  try_unexpose_me();
  _current = NULL;
}

<<<<<<< HEAD
=======
Rectf
Sector::get_active_region() const
{
  return Rectf(
    camera->get_translation() - Vector(1600, 1200),
    camera->get_translation() + Vector(1600, 1200) + Vector(static_cast<float>(SCREEN_WIDTH),
                                                            static_cast<float>(SCREEN_HEIGHT)));
}

>>>>>>> 02d52c7d
int
Sector::calculate_foremost_layer() const
{
  int layer = LAYER_BACKGROUND0;
  for(const auto& obj : gameobjects)
  {
    const auto& tm = dynamic_cast<TileMap*>(obj.get());
    if (!tm) continue;
    if(tm->get_layer() > layer)
    {
      if( (tm->get_alpha() < 1.0) )
      {
        layer = tm->get_layer() - 1;
      }
      else
      {
        layer = tm->get_layer() + 1;
      }
    }
  }
  log_debug << "Calculated baduy falling layer was: " << layer << std::endl;
  return layer;
}

int
Sector::get_foremost_layer() const
{
  return foremost_layer;
}

void
Sector::update(float elapsed_time)
{
  player->check_bounds();

  if(ambient_light_fading)
  {
    ambient_light_fade_accum += elapsed_time;
    float percent_done = ambient_light_fade_accum / ambient_light_fade_duration * 1.0f;
    float r = (1.0f - percent_done) * source_ambient_light.red + percent_done * target_ambient_light.red;
    float g = (1.0f - percent_done) * source_ambient_light.green + percent_done * target_ambient_light.green;
    float b = (1.0f - percent_done) * source_ambient_light.blue + percent_done * target_ambient_light.blue;
    
    if(r > 1.0)
      r = 1.0;
    if(g > 1.0)
      g = 1.0;
    if(b > 1.0)
      b = 1.0;

    if(r < 0)
      r = 0;
    if(g < 0)
      g = 0;
    if(b < 0)
      b = 0;
    
    ambient_light = Color(r, g, b);

    if(ambient_light_fade_accum >= ambient_light_fade_duration)
    {
      ambient_light = target_ambient_light;
      ambient_light_fading = false;
      ambient_light_fade_accum = 0;
    }
  }

  /* update objects */
  for(const auto& object : gameobjects) {
    if(!object->is_valid())
      continue;

    object->update(elapsed_time);
  }

  /* Handle all possible collisions. */
  handle_collisions();
  update_game_objects();
}

void
Sector::update_game_objects()
{
  /** cleanup marked objects */
  for(auto i = gameobjects.begin();
      i != gameobjects.end(); /* nothing */) {
    const GameObjectPtr& object = *i;

    if(object->is_valid()) {
      ++i;
      continue;
    }

    before_object_remove(object);

    i = gameobjects.erase(i);
  }

  /* add newly created objects */
  for(const auto& object : gameobjects_new)
  {
    before_object_add(object);

    gameobjects.push_back(object);
  }
  gameobjects_new.clear();

  /* update solid_tilemaps list */
  //FIXME: this could be more efficient
  solid_tilemaps.clear();
  for(const auto& obj : gameobjects)
  {
    const auto& tm = dynamic_cast<TileMap*>(obj.get());
    if (!tm) continue;
    if (tm->is_solid()) solid_tilemaps.push_back(tm);
  }

}

bool
Sector::before_object_add(GameObjectPtr object)
{
  auto bullet = dynamic_cast<Bullet*>(object.get());
  if (bullet)
  {
    bullets.push_back(bullet);
  }

  auto movingobject = dynamic_cast<MovingObject*>(object.get());
  if (movingobject)
  {
    moving_objects.push_back(movingobject);
  }

  auto portable = dynamic_cast<Portable*>(object.get());
  if(portable)
  {
    portables.push_back(portable);
  }

  auto tilemap = dynamic_cast<TileMap*>(object.get());
  if(tilemap && tilemap->is_solid()) {
    solid_tilemaps.push_back(tilemap);
  }

  /*auto camera_ = dynamic_cast<Camera*>(object.get());
  if(camera_) {
    if(camera != 0) {
      log_warning << "Multiple cameras added. Ignoring" << std::endl;
      return false;
    }
    this->camera = camera_;
  }*/

  auto player_ = dynamic_cast<Player*>(object.get());
  if(player_) {
    /*
    if(player != 0) {
      log_warning << "Multiple players added. Ignoring" << std::endl;
      return false;
      }*/
    player = player_;
  }

  auto effect_ = dynamic_cast<DisplayEffect*>(object.get());
  if(effect_) {
    if(effect != 0) {
      log_warning << "Multiple DisplayEffects added. Ignoring" << std::endl;
      return false;
    }
    effect = effect_;
  }

  if(_current == this) {
    try_expose(object);
  }

  return true;
}

void
Sector::try_expose(GameObjectPtr object)
{
  scripting::try_expose(object, sector_table);
}

void
Sector::try_expose_me()
{
  HSQUIRRELVM vm = scripting::global_vm;
  sq_pushobject(vm, sector_table);
  auto obj = new scripting::Sector(this);
  expose_object(vm, -1, obj, "settings", true);
  sq_pop(vm, 1);
}

void
Sector::before_object_remove(GameObjectPtr object)
{
  auto portable = dynamic_cast<Portable*>(object.get());
  if (portable) {
    portables.erase(std::find(portables.begin(), portables.end(), portable));
  }
  auto bullet = dynamic_cast<Bullet*>(object.get());
  if (bullet) {
    bullets.erase(std::find(bullets.begin(), bullets.end(), bullet));
  }
  auto moving_object = dynamic_cast<MovingObject*>(object.get());
  if (moving_object) {
    moving_objects.erase(
      std::find(moving_objects.begin(), moving_objects.end(), moving_object));
  }

  if(_current == this)
    try_unexpose(object);
}

void
Sector::try_unexpose(GameObjectPtr object)
{
  scripting::try_unexpose(object, sector_table);
}

void
Sector::try_unexpose_me()
{
  HSQUIRRELVM vm = scripting::global_vm;
  SQInteger oldtop = sq_gettop(vm);
  sq_pushobject(vm, sector_table);
  try {
    scripting::unexpose_object(vm, -1, "settings");
  } catch(std::exception& e) {
    log_warning << "Couldn't unregister object: " << e.what() << std::endl;
  }
  sq_settop(vm, oldtop);
}
void
Sector::draw(DrawingContext& context, Player* player_it)
{
  if (!player_it)
    player_it = player;

  context.set_ambient_color( ambient_light );
  context.push_transform();
  context.set_translation(player_it->camera->get_translation());

  for(const auto& object : gameobjects) {
    if(!object->is_valid())
      continue;

    if (draw_solids_only)
    {
      auto tm = dynamic_cast<TileMap*>(object.get());
      if (tm && !tm->is_solid())
        continue;
    }

    object->draw(context);
  }

  if(show_collrects) {
    Color color(1.0f, 0.0f, 0.0f, 0.75f);
    for(auto& object : moving_objects) {
      const Rectf& rect = object->get_bbox();

      context.color().draw_filled_rect(rect, color, LAYER_FOREGROUND1 + 10);
    }
  }

  context.pop_transform();
}

void
Sector::on_window_resize()
{
  for(const auto& obj : gameobjects)
  {
    obj->on_window_resize();
  }
}

/*-------------------------------------------------------------------------
 * Collision Detection
 *-------------------------------------------------------------------------*/

/** r1 is supposed to be moving, r2 a solid object */
void check_collisions(collision::Constraints* constraints,
                      const Vector& obj_movement, const Rectf& obj_rect, const Rectf& other_rect,
                      GameObject* object = NULL, MovingObject* other = NULL, const Vector& other_movement = Vector(0,0))
{
  if(!collision::intersects(obj_rect, other_rect))
    return;

  auto moving_object = dynamic_cast<MovingObject*> (object);
  CollisionHit dummy;
  if(other != NULL && object != NULL && !other->collides(*object, dummy))
    return;
  if(moving_object != NULL && other != NULL && !moving_object->collides(*other, dummy))
    return;

  // calculate intersection
  float itop    = obj_rect.get_bottom() - other_rect.get_top();
  float ibottom = other_rect.get_bottom() - obj_rect.get_top();
  float ileft   = obj_rect.get_right() - other_rect.get_left();
  float iright  = other_rect.get_right() - obj_rect.get_left();

  if(fabsf(obj_movement.y) > fabsf(obj_movement.x)) {
    if(ileft < SHIFT_DELTA) {
      constraints->constrain_right(other_rect.get_left(), other_movement.x);
      return;
    } else if(iright < SHIFT_DELTA) {
      constraints->constrain_left(other_rect.get_right(), other_movement.x);
      return;
    }
  } else {
    // shiftout bottom/top
    if(itop < SHIFT_DELTA) {
      constraints->constrain_bottom(other_rect.get_top(), other_movement.y);
      return;
    } else if(ibottom < SHIFT_DELTA) {
      constraints->constrain_top(other_rect.get_bottom(), other_movement.y);
      return;
    }
  }

  constraints->ground_movement += other_movement;
  if(other != NULL && object != NULL) {
    HitResponse response = other->collision(*object, dummy);
    if(response == ABORT_MOVE)
      return;

    if(other->get_movement() != Vector(0, 0)) {
      // TODO what todo when we collide with 2 moving objects?!?
      constraints->ground_movement += other->get_movement();
    }
  }

  float vert_penetration = std::min(itop, ibottom);
  float horiz_penetration = std::min(ileft, iright);
  if(vert_penetration < horiz_penetration) {
    if(itop < ibottom) {
      constraints->constrain_bottom(other_rect.get_top(), other_movement.y);
      constraints->hit.bottom = true;
    } else {
      constraints->constrain_top(other_rect.get_bottom(), other_movement.y);
      constraints->hit.top = true;
    }
  } else {
    if(ileft < iright) {
      constraints->constrain_right(other_rect.get_left(), other_movement.x);
      constraints->hit.right = true;
    } else {
      constraints->constrain_left(other_rect.get_right(), other_movement.x);
      constraints->hit.left = true;
    }
  }
}

void
Sector::collision_tilemap(collision::Constraints* constraints,
                          const Vector& movement, const Rectf& dest,
                          MovingObject& object) const
{
  // calculate rectangle where the object will move
  float x1 = dest.get_left();
  float x2 = dest.get_right();
  float y1 = dest.get_top();
  float y2 = dest.get_bottom();

  for(const auto& solids : solid_tilemaps) {
    // test with all tiles in this rectangle
    Rect test_tiles = solids->get_tiles_overlapping(Rectf(x1, y1, x2, y2));

    for(int x = test_tiles.left; x < test_tiles.right; ++x) {
      for(int y = test_tiles.top; y < test_tiles.bottom; ++y) {
        const auto& tile = solids->get_tile(x, y);
        if(!tile)
          continue;
        // skip non-solid tiles
        if(!tile->is_solid ())
          continue;
        Rectf tile_bbox = solids->get_tile_bbox(x, y);

        /* If the tile is a unisolid tile, the "is_solid()" function above
         * didn't do a thorough check. Calculate the position and (relative)
         * movement of the object and determine whether or not the tile is
         * solid with regard to those parameters. */
        if(tile->is_unisolid ()) {
          Vector relative_movement = movement
            - solids->get_movement(/* actual = */ true);

          if (!tile->is_solid (tile_bbox, object.get_bbox(), relative_movement))
            continue;
        } /* if (tile->is_unisolid ()) */

        if(tile->is_slope ()) { // slope tile
          AATriangle triangle;
          int slope_data = tile->getData();
          if (solids->get_drawing_effect() & VERTICAL_FLIP)
            slope_data = AATriangle::vertical_flip(slope_data);
          triangle = AATriangle(tile_bbox, slope_data);

          collision::rectangle_aatriangle(constraints, dest, triangle,
              solids->get_movement(/* actual = */ false));
        } else { // normal rectangular tile
          check_collisions(constraints, movement, dest, tile_bbox, NULL, NULL,
              solids->get_movement(/* actual = */ false));
        }
      }
    }
  }
}

uint32_t
Sector::collision_tile_attributes(const Rectf& dest, const Vector& mov) const
{
  float x1 = dest.p1.x;
  float y1 = dest.p1.y;
  float x2 = dest.p2.x;
  float y2 = dest.p2.y;

  uint32_t result = 0;
  for(auto& solids: solid_tilemaps) {
    // test with all tiles in this rectangle
    Rect test_tiles = solids->get_tiles_overlapping(Rectf(x1, y1, x2, y2));
    // For ice (only), add a little fudge to recognize tiles Tux is standing on.
    Rect test_tiles_ice = solids->get_tiles_overlapping(Rectf(x1, y1, x2, y2 + SHIFT_DELTA));

    for(int x = test_tiles.left; x < test_tiles.right; ++x) {
      int y;
      for(y = test_tiles.top; y < test_tiles.bottom; ++y) {
        const auto& tile = solids->get_tile(x, y);
        if(!tile)
          continue;
        if ( tile->is_collisionful( solids->get_tile_bbox(x, y), dest, mov) ) {
          result |= tile->getAttributes();
        }
      }
      for(; y < test_tiles_ice.bottom; ++y) {
        const auto& tile = solids->get_tile(x, y);
        if(!tile)
          continue;
        if ( tile->is_collisionful( solids->get_tile_bbox(x, y), dest, mov) ) {
          result |= (tile->getAttributes() & Tile::ICE);
        }
      }
    }
  }

  return result;
}

/** fills in CollisionHit and Normal vector of 2 intersecting rectangle */
static void get_hit_normal(const Rectf& r1, const Rectf& r2, CollisionHit& hit,
                           Vector& normal)
{
  float itop = r1.get_bottom() - r2.get_top();
  float ibottom = r2.get_bottom() - r1.get_top();
  float ileft = r1.get_right() - r2.get_left();
  float iright = r2.get_right() - r1.get_left();

  float vert_penetration = std::min(itop, ibottom);
  float horiz_penetration = std::min(ileft, iright);
  if(vert_penetration < horiz_penetration) {
    if(itop < ibottom) {
      hit.bottom = true;
      normal.y = vert_penetration;
    } else {
      hit.top = true;
      normal.y = -vert_penetration;
    }
  } else {
    if(ileft < iright) {
      hit.right = true;
      normal.x = horiz_penetration;
    } else {
      hit.left = true;
      normal.x = -horiz_penetration;
    }
  }
}

void
Sector::collision_object(MovingObject* object1, MovingObject* object2) const
{
  using namespace collision;

  const Rectf& r1 = object1->dest;
  const Rectf& r2 = object2->dest;

  CollisionHit hit;
  if(intersects(object1->dest, object2->dest)) {
    Vector normal;
    get_hit_normal(r1, r2, hit, normal);

    if(!object1->collides(*object2, hit))
      return;
    std::swap(hit.left, hit.right);
    std::swap(hit.top, hit.bottom);
    if(!object2->collides(*object1, hit))
      return;
    std::swap(hit.left, hit.right);
    std::swap(hit.top, hit.bottom);

    HitResponse response1 = object1->collision(*object2, hit);
    std::swap(hit.left, hit.right);
    std::swap(hit.top, hit.bottom);
    HitResponse response2 = object2->collision(*object1, hit);
    if(response1 == CONTINUE && response2 == CONTINUE) {
      normal *= (0.5f + DELTA);
      object1->dest.move(-normal);
      object2->dest.move(normal);
    } else if (response1 == CONTINUE && response2 == FORCE_MOVE) {
      normal *= (1 + DELTA);
      object1->dest.move(-normal);
    } else if (response1 == FORCE_MOVE && response2 == CONTINUE) {
      normal *= (1 + DELTA);
      object2->dest.move(normal);
    }
  }
}

void
Sector::collision_static(collision::Constraints* constraints,
                         const Vector& movement, const Rectf& dest,
                         MovingObject& object)
{
  collision_tilemap(constraints, movement, dest, object);

  // collision with other (static) objects
  for(auto& moving_object : moving_objects) {
    if(moving_object->get_group() != COLGROUP_STATIC
       && moving_object->get_group() != COLGROUP_MOVING_STATIC)
      continue;
    if(!moving_object->is_valid())
      continue;

    if(moving_object != &object)
      check_collisions(constraints, movement, dest, moving_object->bbox,
                       &object, moving_object);
  }
}

void
Sector::collision_static_constrains(MovingObject& object)
{
  using namespace collision;
  float infinity = (std::numeric_limits<float>::has_infinity ? std::numeric_limits<float>::infinity() : std::numeric_limits<float>::max());

  Constraints constraints;
  Vector movement = object.get_movement();
  Vector pressure = Vector(0,0);
  Rectf& dest = object.dest;

  for(int i = 0; i < 2; ++i) {
    collision_static(&constraints, Vector(0, movement.y), dest, object);
    if(!constraints.has_constraints())
      break;

    // apply calculated horizontal constraints
    if(constraints.get_position_bottom() < infinity) {
      float height = constraints.get_height ();
      if(height < object.get_bbox().get_height()) {
        // we're crushed, but ignore this for now, we'll get this again
        // later if we're really crushed or things will solve itself when
        // looking at the vertical constraints
        pressure.y += object.get_bbox().get_height() - height;
      } else {
        dest.p2.y = constraints.get_position_bottom() - DELTA;
        dest.p1.y = dest.p2.y - object.get_bbox().get_height();
      }
    } else if(constraints.get_position_top() > -infinity) {
      dest.p1.y = constraints.get_position_top() + DELTA;
      dest.p2.y = dest.p1.y + object.get_bbox().get_height();
    }
  }
  if(constraints.has_constraints()) {
    if(constraints.hit.bottom) {
      dest.move(constraints.ground_movement);
    }
    if(constraints.hit.top || constraints.hit.bottom) {
      constraints.hit.left = false;
      constraints.hit.right = false;
      object.collision_solid(constraints.hit);
    }
  }

  constraints = Constraints();
  for(int i = 0; i < 2; ++i) {
    collision_static(&constraints, movement, dest, object);
    if(!constraints.has_constraints())
      break;

    // apply calculated vertical constraints
    float width = constraints.get_width ();
    if(width < infinity) {
      if(width + SHIFT_DELTA < object.get_bbox().get_width()) {
        // we're crushed, but ignore this for now, we'll get this again
        // later if we're really crushed or things will solve itself when
        // looking at the horizontal constraints
        pressure.x += object.get_bbox().get_width() - width;
      } else {
        float xmid = constraints.get_x_midpoint ();
        dest.p1.x = xmid - object.get_bbox().get_width()/2;
        dest.p2.x = xmid + object.get_bbox().get_width()/2;
      }
    } else if(constraints.get_position_right() < infinity) {
      dest.p2.x = constraints.get_position_right() - DELTA;
      dest.p1.x = dest.p2.x - object.get_bbox().get_width();
    } else if(constraints.get_position_left() > -infinity) {
      dest.p1.x = constraints.get_position_left() + DELTA;
      dest.p2.x = dest.p1.x + object.get_bbox().get_width();
    }
  }

  if(constraints.has_constraints()) {
    if( constraints.hit.left || constraints.hit.right
        || constraints.hit.top || constraints.hit.bottom
        || constraints.hit.crush )
      object.collision_solid(constraints.hit);
  }

  // an extra pass to make sure we're not crushed vertically
  if (pressure.y > 0) {
    constraints = Constraints();
    collision_static(&constraints, movement, dest, object);
    if(constraints.get_position_bottom() < infinity) {
      float height = constraints.get_height ();
      if(height + SHIFT_DELTA < object.get_bbox().get_height()) {
        CollisionHit h;
        h.top = true;
        h.bottom = true;
        h.crush = pressure.y > 16;
        object.collision_solid(h);
      }
    }
  }

  // an extra pass to make sure we're not crushed horizontally
  if (pressure.x > 0) {
    constraints = Constraints();
    collision_static(&constraints, movement, dest, object);
    if(constraints.get_position_right() < infinity) {
      float width = constraints.get_width ();
      if(width + SHIFT_DELTA < object.get_bbox().get_width()) {
        CollisionHit h;
        h.top = true;
        h.bottom = true;
        h.left = true;
        h.right = true;
        h.crush = pressure.x > 16;
        object.collision_solid(h);
      }
    }
  }
}

namespace {
const float MAX_SPEED = 16.0f;
}

void
Sector::handle_collisions()
{

  if (Editor::is_active()) {
    return;
    //Oběcts in editor shouldn't collide.
  }

  using namespace collision;

  // calculate destination positions of the objects
  for(const auto& moving_object : moving_objects) {
    Vector mov = moving_object->get_movement();

    // make sure movement is never faster than MAX_SPEED. Norm is pretty fat, so two addl. checks are done before.
    if (((mov.x > MAX_SPEED * M_SQRT1_2) || (mov.y > MAX_SPEED * M_SQRT1_2)) && (mov.norm() > MAX_SPEED)) {
      moving_object->movement = mov.unit() * MAX_SPEED;
      //log_debug << "Temporarily reduced object's speed of " << mov.norm() << " to " << moving_object->movement.norm() << "." << std::endl;
    }

    moving_object->dest = moving_object->get_bbox();
    moving_object->dest.move(moving_object->get_movement());
  }

  // part1: COLGROUP_MOVING vs COLGROUP_STATIC and tilemap
  for(const auto& moving_object : moving_objects) {
    if((moving_object->get_group() != COLGROUP_MOVING
        && moving_object->get_group() != COLGROUP_MOVING_STATIC
        && moving_object->get_group() != COLGROUP_MOVING_ONLY_STATIC)
       || !moving_object->is_valid())
      continue;

    collision_static_constrains(*moving_object);
  }

  // part2: COLGROUP_MOVING vs tile attributes
  for(const auto& moving_object : moving_objects) {
    if((moving_object->get_group() != COLGROUP_MOVING
        && moving_object->get_group() != COLGROUP_MOVING_STATIC
        && moving_object->get_group() != COLGROUP_MOVING_ONLY_STATIC)
       || !moving_object->is_valid())
      continue;

    uint32_t tile_attributes = collision_tile_attributes(moving_object->dest, moving_object->get_movement());
    if(tile_attributes >= Tile::FIRST_INTERESTING_FLAG) {
      moving_object->collision_tile(tile_attributes);
    }
  }

  // part2.5: COLGROUP_MOVING vs COLGROUP_TOUCHABLE
  for(const auto& moving_object : moving_objects) {
    if((moving_object->get_group() != COLGROUP_MOVING
        && moving_object->get_group() != COLGROUP_MOVING_STATIC)
       || !moving_object->is_valid())
      continue;

    for(auto& moving_object_2 : moving_objects) {
      if(moving_object_2->get_group() != COLGROUP_TOUCHABLE
         || !moving_object_2->is_valid())
        continue;

      if(intersects(moving_object->dest, moving_object_2->dest)) {
        Vector normal;
        CollisionHit hit;
        get_hit_normal(moving_object->dest, moving_object_2->dest,
                       hit, normal);
        if(!moving_object->collides(*moving_object_2, hit))
          continue;
        if(!moving_object_2->collides(*moving_object, hit))
          continue;

        moving_object->collision(*moving_object_2, hit);
        moving_object_2->collision(*moving_object, hit);
      }
    }
  }

  // part3: COLGROUP_MOVING vs COLGROUP_MOVING
  for(auto i = moving_objects.begin(); i != moving_objects.end(); ++i) {
    auto moving_object = *i;

    if((moving_object->get_group() != COLGROUP_MOVING
        && moving_object->get_group() != COLGROUP_MOVING_STATIC)
       || !moving_object->is_valid())
      continue;

    for(auto i2 = i+1; i2 != moving_objects.end(); ++i2) {
      auto moving_object_2 = *i2;
      if((moving_object_2->get_group() != COLGROUP_MOVING
          && moving_object_2->get_group() != COLGROUP_MOVING_STATIC)
         || !moving_object_2->is_valid())
        continue;

      collision_object(moving_object, moving_object_2);
    }
  }

  // apply object movement
  for(const auto& moving_object : moving_objects) {
    moving_object->bbox = moving_object->dest;
    moving_object->movement = Vector(0, 0);
  }
}

bool
Sector::is_free_of_tiles(const Rectf& rect, const bool ignoreUnisolid) const
{
  using namespace collision;

  for(const auto& solids : solid_tilemaps) {
    // test with all tiles in this rectangle
    Rect test_tiles = solids->get_tiles_overlapping(rect);

    for(int x = test_tiles.left; x < test_tiles.right; ++x) {
      for(int y = test_tiles.top; y < test_tiles.bottom; ++y) {
        const auto& tile = solids->get_tile(x, y);
        if(!tile) continue;
        if(!(tile->getAttributes() & Tile::SOLID))
          continue;
        if(tile->is_unisolid () && ignoreUnisolid)
          continue;
        if(tile->is_slope ()) {
          AATriangle triangle;
          Rectf tbbox = solids->get_tile_bbox(x, y);
          triangle = AATriangle(tbbox, tile->getData());
          Constraints constraints;
          if(!collision::rectangle_aatriangle(&constraints, rect, triangle))
            continue;
        }
        // We have a solid tile that overlaps the given rectangle.
        return false;
      }
    }
  }

  return true;
}

bool
Sector::is_free_of_statics(const Rectf& rect, const MovingObject* ignore_object, const bool ignoreUnisolid) const
{
  using namespace collision;

  if (!is_free_of_tiles(rect, ignoreUnisolid)) return false;

  for(const auto& moving_object : moving_objects) {
    if (moving_object == ignore_object) continue;
    if (!moving_object->is_valid()) continue;
    if (moving_object->get_group() == COLGROUP_STATIC) {
      if(intersects(rect, moving_object->get_bbox())) return false;
    }
  }

  return true;
}

bool
Sector::is_free_of_movingstatics(const Rectf& rect, const MovingObject* ignore_object) const
{
  using namespace collision;

  if (!is_free_of_tiles(rect)) return false;

  for(const auto& moving_object : moving_objects) {
    if (moving_object == ignore_object) continue;
    if (!moving_object->is_valid()) continue;
    if ((moving_object->get_group() == COLGROUP_MOVING)
        || (moving_object->get_group() == COLGROUP_MOVING_STATIC)
        || (moving_object->get_group() == COLGROUP_STATIC)) {
      if(intersects(rect, moving_object->get_bbox())) return false;
    }
  }

  return true;
}

bool
Sector::free_line_of_sight(const Vector& line_start, const Vector& line_end, const MovingObject* ignore_object) const
{
  using namespace collision;

  // check if no tile is in the way
  float lsx = std::min(line_start.x, line_end.x);
  float lex = std::max(line_start.x, line_end.x);
  float lsy = std::min(line_start.y, line_end.y);
  float ley = std::max(line_start.y, line_end.y);
  for (float test_x = lsx; test_x <= lex; test_x += 16) {
    for (float test_y = lsy; test_y <= ley; test_y += 16) {
      for(const auto& solids : solid_tilemaps) {
        const auto& tile = solids->get_tile_at(Vector(test_x, test_y));
        if(!tile) continue;
        // FIXME: check collision with slope tiles
        if((tile->getAttributes() & Tile::SOLID)) return false;
      }
    }
  }

  // check if no object is in the way
  for(const auto& moving_object : moving_objects) {
    if (moving_object == ignore_object) continue;
    if (!moving_object->is_valid()) continue;
    if ((moving_object->get_group() == COLGROUP_MOVING)
        || (moving_object->get_group() == COLGROUP_MOVING_STATIC)
        || (moving_object->get_group() == COLGROUP_STATIC)) {
      if(intersects_line(moving_object->get_bbox(), line_start, line_end)) return false;
    }
  }

  return true;
}

bool
Sector::can_see_player(const Vector& eye) const
{
    const std::vector<Player*> players = get_players();
    for (const auto& pl : players) {
      // test for free line of sight to any of all four corners and the middle of the player's bounding box
      if (free_line_of_sight(eye, pl->get_bbox().p1, pl)) return true;
      if (free_line_of_sight(eye, Vector(pl->get_bbox().p2.x, pl->get_bbox().p1.y), pl)) return true;
      if (free_line_of_sight(eye, pl->get_bbox().p2, pl)) return true;
      if (free_line_of_sight(eye, Vector(pl->get_bbox().p1.x, pl->get_bbox().p2.y), pl)) return true;
      if (free_line_of_sight(eye, pl->get_bbox().get_middle(), pl)) return true;
    }
    return false;
}


bool
Sector::add_smoke_cloud(const Vector& pos)
{
  add_object(std::make_shared<SmokeCloud>(pos));
  return true;
}

void
Sector::play_music(MusicType type)
{
  currentmusic = type;
  switch(currentmusic) {
    case LEVEL_MUSIC:
      SoundManager::current()->play_music(music);
      break;
    case HERRING_MUSIC:
      SoundManager::current()->play_music("music/invincible.ogg");
      break;
    case HERRING_WARNING_MUSIC:
      SoundManager::current()->stop_music(TUX_INVINCIBLE_TIME_WARNING);
      break;
    default:
      SoundManager::current()->play_music("");
      break;
  }
}

void
Sector::resume_music()
{
  if(SoundManager::current()->get_current_music() == music)
  {
    SoundManager::current()->resume_music(3.2f);
  }
  else
  {
    SoundManager::current()->stop_music();
    SoundManager::current()->play_music(music, true);
  }
}

MusicType
Sector::get_music_type() const
{
  return currentmusic;
}

int
Sector::get_total_badguys() const
{
  int total_badguys = 0;
  for(const auto& object : gameobjects) {
    auto badguy = dynamic_cast<BadGuy*>(object.get());
    if (badguy && badguy->countMe)
      total_badguys++;
  }

  return total_badguys;
}

bool
Sector::inside(const Rectf& rect) const
{
  for(const auto& solids : solid_tilemaps) {
    Rectf bbox = solids->get_bbox();
    bbox.p1.y = -INFINITY; // pretend the tilemap extends infinitely far upwards

    if (bbox.contains(rect))
      return true;
  }
  return false;
}

float
Sector::get_width() const
{
  float width = 0;
  for(auto& solids: solid_tilemaps) {
    width = std::max(width, solids->get_bbox().get_right());
  }

  return width;
}

float
Sector::get_height() const
{
  float height = 0;
  for(const auto& solids: solid_tilemaps) {
    height = std::max(height, solids->get_bbox().get_bottom());
  }

  return height;
}

Size
Sector::get_editor_size() const
{
  // Find the solid tilemap with the greatest surface
  size_t max_surface = 0;
  Size size;
  for(const auto& solids: solid_tilemaps) {
    size_t surface = solids->get_width() * solids->get_height();
    if (surface > max_surface) {
      max_surface = surface;
      size = solids->get_size();
    }
  }

  return size;
}

void
Sector::resize_sector(const Size& old_size, const Size& new_size, const Size& resize_offset)
{
  bool is_offset = resize_offset.width || resize_offset.height;
  Vector obj_shift = Vector(static_cast<float>(resize_offset.width) * 32.0f,
                            static_cast<float>(resize_offset.height) * 32.0f);
  for(const auto& object : gameobjects) {
    auto tilemap = dynamic_cast<TileMap*>(object.get());
    if (tilemap) {
      if (tilemap->get_size() == old_size) {
        tilemap->resize(new_size, resize_offset);
      } else if (is_offset) {
        tilemap->move_by(obj_shift);
      }
    } else if (is_offset) {
      auto moving_object = dynamic_cast<MovingObject*>(object.get());
      if (moving_object) {
        moving_object->move_to(moving_object->get_pos() + obj_shift);
      }
    }
  }
}

void
Sector::change_solid_tiles(uint32_t old_tile_id, uint32_t new_tile_id)
{
  for(auto& solids: solid_tilemaps) {
    solids->change_all(old_tile_id, new_tile_id);
  }
}

void
Sector::set_ambient_light(float red, float green, float blue)
{
  ambient_light.red = red;
  ambient_light.green = green;
  ambient_light.blue = blue;
}

void
Sector::fade_to_ambient_light(float red, float green, float blue, float seconds)
{
  if(seconds == 0)
  {
    ambient_light = Color(red, green, blue);
    return;
  }

  ambient_light_fading = true;
  ambient_light_fade_accum = 0;
  ambient_light_fade_duration = seconds;
  source_ambient_light = ambient_light;
  target_ambient_light = Color(red, green, blue);
}

float
Sector::get_ambient_red() const
{
  return ambient_light.red;
}

float
Sector::get_ambient_green() const
{
  return ambient_light.green;
}

float
Sector::get_ambient_blue() const
{
  return ambient_light.blue;
}

void
Sector::set_gravity(float gravity_)
{
  log_warning << "Changing a Sector's gravitational constant might have unforeseen side-effects" << std::endl;
  gravity = gravity_;
}

float
Sector::get_gravity() const
{
  return gravity;
}

Player*
Sector::get_nearest_player (const Vector& pos) const
{
  Player *nearest_player = NULL;
  float nearest_dist = std::numeric_limits<float>::max();

  std::vector<Player*> players = get_players();
  for (auto& this_player : players)
  {
    if (this_player->is_dying() || this_player->is_dead())
      continue;

    float this_dist = this_player->get_bbox ().distance(pos);

    if (this_dist < nearest_dist) {
      nearest_player = this_player;
      nearest_dist = this_dist;
    }
  }

  return nearest_player;
} /* Player *get_nearest_player */

std::vector<MovingObject*>
Sector::get_nearby_objects (const Vector& center, float max_distance) const
{
  std::vector<MovingObject*> ret;
  std::vector<Player*> players = Sector::current()->get_players();

  for(const auto& player_ : players) {
    float distance = player_->get_bbox().distance(center);
    if (distance <= max_distance)
      ret.push_back(player_);
  }

  for (const auto& object_ : moving_objects) {
    float distance = object_->get_bbox().distance(center);
    if (distance <= max_distance)
      ret.push_back(object_);
  }

  return ret;
}

void
Sector::stop_looping_sounds()
{
  for(auto& object : gameobjects) {
    object->stop_looping_sounds();
  }
}

void Sector::play_looping_sounds()
{
  for(const auto& object : gameobjects) {
    object->play_looping_sounds();
  }
}

void
Sector::save(Writer &writer)
{
  writer.start_list("sector", false);

  writer.write("name", name, false);
  writer.write("ambient-light", ambient_light.toVector());

  if (init_script.size()) {
    writer.write("init-script", init_script,false);
  }
  if (music.size()) {
    writer.write("music", music, false);
  }

  if (!Editor::is_active() || !Editor::current()->get_worldmap_mode()) {
    writer.write("gravity", gravity);
  }

  // saving spawnpoints
  /*for(auto i = spawnpoints.begin(); i != spawnpoints.end(); ++i) {
    std::shared_ptr<SpawnPoint> spawny = *i;
    spawny->save(writer);
  }*/
  // Do not save spawnpoints since we have spawnpoint markers.

  // saving oběcts (not really)
  for(auto& obj : gameobjects) {
    if (obj->is_saveable()) {
      writer.start_list(obj->get_class());
      obj->save(writer);
      writer.end_list(obj->get_class());
    }
  }

  writer.end_list("sector");
}

/* vim: set sw=2 sts=2 et : */
/* EOF */<|MERGE_RESOLUTION|>--- conflicted
+++ resolved
@@ -302,8 +302,6 @@
   _current = NULL;
 }
 
-<<<<<<< HEAD
-=======
 Rectf
 Sector::get_active_region() const
 {
@@ -313,7 +311,6 @@
                                                             static_cast<float>(SCREEN_HEIGHT)));
 }
 
->>>>>>> 02d52c7d
 int
 Sector::calculate_foremost_layer() const
 {
